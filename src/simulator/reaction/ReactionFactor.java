/**
 * \package reaction
 * \brief Package of classes used to model stoichiometric and kinetic reactions in iDynoMiCS
 * 
 * Package of classes used to model stoichiometric and kinetic reactions in iDynoMiCS. This package is part of iDynoMiCS v1.2, governed by the 
 * CeCILL license under French law and abides by the rules of distribution of free software.  You can use, modify and/ or redistribute 
 * iDynoMiCS under the terms of the CeCILL license as circulated by CEA, CNRS and INRIA at the following URL  "http://www.cecill.info".
 */
package simulator.reaction;

import Jama.Matrix;

import org.jdom.Element;

import simulator.agent.*;
import simulator.reaction.kinetic.*;
import simulator.Simulator;
import utils.ExtraMath;
import utils.LogFile;
import utils.UnitConverter;
import utils.XMLParser;

/**
 * \brief Allows creation of a Reaction object whose the reaction rate can be decomposed in several kinetic factors (one factor by solute)
 * 
 * Allows creation of a Reaction object whose the reaction rate can be decomposed in several kinetic factors (one factor by solute)
 * 
 * @author Laurent Lardon (lardonl@supagro.inra.fr), INRA, France
 * @author Sõnia Martins (SCM808@bham.ac.uk), Centre for Systems Biology, University of Birmingham (UK)
 *
 */
public class ReactionFactor extends Reaction 
{

	/**
	 * Serial version used for the serialisation of the class
	 */
	private static final long serialVersionUID = 1L;

	/**
	 * Maximum rate at which the reaction may proceed
	 */
	private double            _muMax;
	
	/**
	 * KineticFactor mark-ups define multiplicative factors that affect the reaction rate and decrease the overall rate from muMax 
	 * to something lower. There are several possible types of kinetic factors, and each may take a parameter as well as a 
	 * solute that will set the term's value. This array holds the information in the protocol file for the declared kinetic factor
	 */
	private IsKineticFactor[] _kineticFactor;
	
	/**
	 * A list of the solutes responsible for each kinetic factor. I.e. the solutes which affect this reaction. 
	 * */
	private int[]             _soluteFactor;

	// Temporary variables
	/**
	 * Used to iterate through XML tags that declare this reaction in the protocol file
	 */
	private static int        paramIndex;
	
	/**
	 * Temporary store of values retrieved from the XML protocol file
	 */
	private static Double     value;
	
	/**
	 * Marginal rate of reaction matrix
	 */
	private Double[]          marginalMu;
	
	/**
	 * Used to calculate diff uptake rate of solute
	 */
	private Double[]		  marginalDiffMu;
	
	/**
	 * Holds the unit of the parameter declared in the XML protocol file
	 */
	private StringBuffer      unit;
	
	
	/**
	 * \brief Initialises the reaction by setting relevant parameters to values contained in the simulation protocol file
	 * 
	 * Initialises the reaction by setting relevant parameters to values contained in the simulation protocol file
	 * 
	 * @param aSim	The simulation object used to simulate the conditions specified in the protocol file
	 * @param xmlRoot	The XML object containing the definition of one reaction in the protocol file
	 * @see Simulator.createReaction()
	 */
	@Override
	public void init(Simulator aSim, XMLParser xmlRoot) 
	{
		// Call the init of the parent class (populate yield arrays)
		super.init(aSim, xmlRoot);
		
		// Create the kinetic factors __________________________________________
		// Build the array of different multiplicative limiting expressions
		_kineticFactor = new IsKineticFactor[xmlRoot.getChildren("kineticFactor").size()];
		// one solute factor per kinetic factor
		_soluteFactor = new int[_kineticFactor.length];
		marginalMu = ExtraMath.newDoubleArray(_kineticFactor.length);
		marginalDiffMu = ExtraMath.newDoubleArray(_kineticFactor.length);
		
		// muMax is the first factor
		unit = new StringBuffer("");
		value = xmlRoot.getParamDbl("muMax", unit);
		_muMax = value*UnitConverter.time(unit.toString());
		
		int iFactor = 0;
		try
		{
			// Create and initialise the instance
			for (Element aChild : xmlRoot.getChildren("kineticFactor"))
			{
				_kineticFactor[iFactor] = (IsKineticFactor) (new XMLParser(aChild))
									.instanceCreator("simulator.reaction.kinetic");
				_kineticFactor[iFactor].init(aChild);
				_soluteFactor[iFactor] = aSim.getSoluteIndex(aChild.getAttributeValue("solute"));
				iFactor++;
			}
			_kineticParam = ExtraMath.newDoubleArray(getTotalParam());
			_kineticParam[0] = _muMax;
			// Populate the table collecting all kinetic parameters of this
			// reaction term.
			paramIndex = 1;
			iFactor = 0;
			for (Element aChild : xmlRoot.getChildren("kineticFactor"))
			{
				_kineticFactor[iFactor].initFromAgent(aChild, _kineticParam, paramIndex);
				paramIndex += _kineticFactor[iFactor].nParam;
				iFactor++;
			}
		}
		catch (Exception e)
		{
			LogFile.writeError(e, "ReactionFactor.init()");
		}
	}

	/**
	 * \brief Use the reaction class to fill the parameters fields of the agent.
	 * 
	 * Uses information in the agent and protocol file to achieve this
	 * 
	 * @param anAgent	The ActiveAgent which parameters are being populated
	 * @param aSim	The simulation object used to simulate the conditions specified in the protocol file
	 * @param aReactionRoot	The XML object containing the definition of one reaction in the protocol file
	 * @see Simulator.createReaction()
	 */
	@Override
	public void initFromAgent(ActiveAgent anAgent, Simulator aSim, XMLParser aReactionRoot) 
	{
		// Call the init of the parent class (populate yield arrays)
		super.initFromAgent(anAgent, aSim, aReactionRoot);
		
		anAgent.reactionKinetic[reactionIndex] = _kineticParam =
									ExtraMath.newDoubleArray(getTotalParam());
		// Set muMax
		unit = new StringBuffer("");
		value = aReactionRoot.getParamSuchDbl("kinetic", "muMax", unit);
		Double muMax = value*UnitConverter.time(unit.toString());
		anAgent.reactionKinetic[reactionIndex][0] = muMax;
		// Set parameters for each kinetic factor
		paramIndex = 1;
		for (Element aChild : aReactionRoot.getChildren("kineticFactor"))
		{
			int iSolute = aSim.getSoluteIndex(aChild.getAttributeValue("solute"));
			_kineticFactor[iSolute].initFromAgent(aChild,
						anAgent.reactionKinetic[reactionIndex], paramIndex);
			paramIndex += _kineticFactor[iSolute].nParam;
		}
	}

	/**
	 * \brief Return the total number of parameters needed to describe the
	 * kinetic of this reaction (muMax included).
	 * 
	 * @return Integer stating the total number of parameters needed to
	 * describe the kinetic.
	 */
	public int getTotalParam()
	{
		// Sum the number of parameters of each kinetic factor
		int totalParam = 1;
		for (int iFactor = 0; iFactor<_kineticFactor.length; iFactor++)
		{
			if (_kineticFactor[iFactor] == null)
				continue;
			totalParam += _kineticFactor[iFactor].nParam;
		}
		return totalParam;
	}


	/**
	 * \brief Update the array of uptake rates and the array of its derivative.
	 * 
	 * Based on default values of parameters. Unit is fg.h-1
	 * 
	 * @param s	The concentration of solute locally observed
	 * @param mass	Mass of the catalyst (cell...)
	 * @param t	Time
	 */
<<<<<<< HEAD
	public void computeUptakeRate(Double[] s, Double mass, Double t)
	{
=======
	@Override
	public void computeUptakeRate(double[] s, double mass, double t) {

>>>>>>> 3408da98
		// First compute specific rate
		computeSpecificGrowthRate(s);
		// Now compute uptake rate
		for (int iSolute : _mySoluteIndex)
		{
			_uptakeRate[iSolute] = mass*_specRate*_soluteYield[iSolute];
		}
		int iSolute;
		for (int i = 0; i<_soluteFactor.length; i++)
		{
			iSolute = _soluteFactor[i];
			if(iSolute != -1)
			{
				_diffUptakeRate[iSolute] =
								mass*marginalDiffMu[i]*_soluteYield[iSolute];
			}
		}
	}

	/**
	 * \brief Return the specific reaction rate for a given agent.
	 * 
	 * @param anAgent	Agent to use to determine solute concentration and
	 * calculate reaction rate.
	 * @see ActiveAgent.grow()
	 * @see Episome.computeRate(EpiBac)
	 */
<<<<<<< HEAD
	public void computeSpecificGrowthRate(ActiveAgent anAgent)
	{
=======
	@Override
	public void computeSpecificGrowthRate(ActiveAgent anAgent) {

>>>>>>> 3408da98
		// Build the array of concentration seen by the agent
		computeSpecificGrowthRate(readConcentrationSeen(anAgent, _soluteList), anAgent);
	}

	/**
	 * \brief Compute specific growth rate in function of concentrations sent.
	 * 
	 * Parameters used are those defined for the reaction.
	 * 
	 * @param s	Array of solute concentrations.
	 */
<<<<<<< HEAD
	public void computeSpecificGrowthRate(Double[] s)
	{
=======
	@Override
	public void computeSpecificGrowthRate(double[] s) {
>>>>>>> 3408da98
		_specRate = _muMax;
		int soluteIndex;
		for (int iFactor = 0; iFactor<_soluteFactor.length; iFactor++)
		{
			soluteIndex = _soluteFactor[iFactor];
			if (soluteIndex==-1)
			{
				marginalMu[iFactor] = _kineticFactor[iFactor].kineticValue(0.0);
				marginalDiffMu[iFactor] = _muMax*_kineticFactor[iFactor].kineticDiff(0.0);
			}
			else
			{
				marginalMu[iFactor] = _kineticFactor[iFactor]
				                      .kineticValue(s[_soluteFactor[iFactor]]);
				marginalDiffMu[iFactor] = _muMax *
				_kineticFactor[iFactor].kineticDiff(s[_soluteFactor[iFactor]]);
			}
		}
		for (int iFactor = 0; iFactor<_soluteFactor.length; iFactor++)
		{
			_specRate *= marginalMu[iFactor];
			for (int jFactor = 0; jFactor<_soluteFactor.length; jFactor++)
			{
				if (jFactor!=iFactor)
					marginalDiffMu[jFactor] *= marginalMu[iFactor];
			}
		}
	}
	
	/**
	 * \brief Update the Marginal Mu data matrix.
	 * 
	 * @param s	Temporary container for solute concentration. 
	 */
<<<<<<< HEAD
	public void updateMarginalMu(Double[] s) 
=======
	@Override
	public void updateMarginalMu(double[] s) 
>>>>>>> 3408da98
	{
		int soluteIndex;
		for (int iFactor = 0; iFactor<_soluteFactor.length; iFactor++)
		{
			soluteIndex = _soluteFactor[iFactor];
			if (soluteIndex==-1)
				marginalMu[iFactor] = _kineticFactor[iFactor].kineticValue(0.0);
			else
				marginalMu[iFactor] = _kineticFactor[iFactor]
				                       .kineticValue(s[_soluteFactor[iFactor]]);
		}
	}

	/**
	 * \brief Compute the specific growth rate
	 * 
	 * Don't forget to update marginalMu before calling this! 
	 * 
	 * @see ReactionFactor.updateMarginalMu(Double[] s)
	 * @param s	Temporary container for solute concentration 
	 * @return	The specific growth rate
	 */
<<<<<<< HEAD
	public Double computeSpecRate(Double[] s)
	{
		Double specRate = _muMax;
=======
	@Override
	public double computeSpecRate(double[] s){
		double specRate = _muMax;

>>>>>>> 3408da98
		for (int iFactor = 0; iFactor<_soluteFactor.length; iFactor++)
			specRate *= marginalMu[iFactor];
		return specRate;
	}

	/**
	 * \brief Compute the marginal difference array.
	 * 
	 * Don't forget to update marginalMu before calling this! 
	 * 
	 * @see ReactionFactor.updateMarginalMu(Double[] s)
	 * @param s	Temporary container for solute concentrations.
	 * @return Marginal diff array.
	 */
<<<<<<< HEAD
	public Double[] computeMarginalDiffMu(Double[] s)
	{
=======
	@Override
	public double[] computeMarginalDiffMu(double[] s){
>>>>>>> 3408da98
		int soluteIndex;
		for (int iFactor = 0; iFactor<_soluteFactor.length; iFactor++)
		{
			soluteIndex = _soluteFactor[iFactor];
			if (soluteIndex==-1)
				marginalMu[iFactor] = _kineticFactor[iFactor].kineticValue(0.0);
			else
			{
				marginalDiffMu[iFactor] = _muMax
				*_kineticFactor[iFactor].kineticDiff(s[_soluteFactor[iFactor]]);
			}
			for (int jFactor = 0; jFactor<_soluteFactor.length; jFactor++)
				if (jFactor!=iFactor) marginalDiffMu[jFactor] *= marginalMu[iFactor];
		}

		return marginalDiffMu;
	}

	/**
	 * \brief Compute specific growth rate in function to concentrations sent.
	 * 
	 * @param s	Array of solute concentrations.
	 * @param anAgent Parameters used are those defined for THIS agent.
	 */
<<<<<<< HEAD
	public void computeSpecificGrowthRate(Double[] s, ActiveAgent anAgent)
	{
		Double[] kineticParam = anAgent.reactionKinetic[reactionIndex];
		
=======
	@Override
	public void computeSpecificGrowthRate(double[] s, ActiveAgent anAgent) {
		double[] kineticParam = anAgent.reactionKinetic[reactionIndex];

>>>>>>> 3408da98
		paramIndex = 1;
		
		// Compute contribution of each limiting solute
		for (int iFactor = 0; iFactor<_soluteFactor.length; iFactor++)
		{
			// If there's no such solute
			if (_soluteFactor[iFactor]==-1)
			{ 
				marginalMu[iFactor] = _kineticFactor[iFactor].kineticValue(0.0,
													 kineticParam, paramIndex);
				marginalDiffMu[iFactor] = _muMax *
				_kineticFactor[iFactor].kineticDiff(0.0, kineticParam, paramIndex);
			}
			else
			{
				marginalMu[iFactor] = _kineticFactor[iFactor].kineticValue(
						s[_soluteFactor[iFactor]], kineticParam, paramIndex);
				
				marginalDiffMu[iFactor] = _muMax * 
						_kineticFactor[iFactor].kineticDiff(
						 s[_soluteFactor[iFactor]], kineticParam, paramIndex);
			}
			paramIndex += _kineticFactor[iFactor].nParam;
		}
		// First multiplier is muMax
		_specRate = kineticParam[0];
		// Finalise the computation
		for (int iFactor = 0; iFactor < _soluteFactor.length; iFactor++)
		{
			_specRate *= marginalMu[iFactor];
			for (int jFactor = 0; jFactor < _soluteFactor.length; jFactor++)
			{
				if (jFactor != iFactor)
					marginalDiffMu[jFactor] *= marginalMu[iFactor];
			}
		}
	}

	/**
	 * \brief Return the marginalDiffMu array.
	 * 
	 * This way Reaction.applyChemostatReaction() can see marginalDiffMu.
	 * 
	 * @return marginalDiffMu array
	 */
	public Double[] getMarginalDiffMu()
	{
		return marginalDiffMu;
	}

	/**
	 * \brief Calculate the rate of change of each uptake rate with respect to
	 * time.
	 * 
	 * dMUdT = catalyticBiomass*specificGrowthRate*soluteYield.
	 * Returned as a matrix.
	 * 
	 * @param S	Temporary container for solute concentration
	 * @param biomass	Total particle mass in the system which catalyses this reaction
	 * @return Matrix containing rate of change of each uptake rate with respect to time
	 */ 
<<<<<<< HEAD
	public Matrix calcdMUdT(Matrix S, Double biomass)
	{
=======
	@Override
	public Matrix calcdMUdT(Matrix S, double biomass){
>>>>>>> 3408da98
		Matrix dMUdT = new Matrix(nSolute, 1, 0);
		try
		{
			Double[] s = ExtraMath.newDoubleArray(nSolute);
			for (int i = 0; i < nSolute; i++)
			{
				s[i] = S.get(i,0);
				dMUdT.set(i, 0, _soluteYield[i]);
			}
			updateMarginalMu(s);
			_specRate = computeSpecRate(s);
			dMUdT.timesEquals(_specRate*biomass);
		}
		catch (Exception e)
		{
			LogFile.writeLog("Error in Reaction.calcdMUdT() : "+e);
		}
		return dMUdT;
	}

	/**
	 * \brief Calculate the rate of change of each uptake rate with respect to each solute. Returned as a matrix
	 * 
	 * Calculate the rate of change of each uptake rate with respect to each solute. Returned as a matrix
	 * 
	 * @param S	Temporary container for solute concentration
	 * @param biomass	Total particle mass in the system which catalyses this reaction
	 * @return Matrix containing rate of change of each uptake rate with respect to each solute
	 */ 
<<<<<<< HEAD
	public Matrix calcdMUdS(Matrix S, Double biomass)
	{	
		Matrix dMUdY = new Matrix(nSolute, nSolute, 0.0);
		try
		{
			Double[] s = ExtraMath.newDoubleArray(nSolute);
			
=======
	@Override
	public Matrix calcdMUdS(Matrix S, double biomass){	
		Matrix dMUdY = new Matrix (nSolute, nSolute, 0);

		try {
			double[] s = new double[nSolute];

>>>>>>> 3408da98
			for (int i = 0; i < nSolute; i++)
				s[i] = S.get(i,0);
			
			updateMarginalMu(s);
			marginalDiffMu = computeMarginalDiffMu(s);
			
			int iSol = 0;
			int jSol = 0;
			// The affecting solute
			for (int iFactor = 0; iFactor < _kineticFactor.length; iFactor++)
			{
				iSol = _soluteFactor[iFactor];
				if (iSol > -1)
				{
					// The affected solute
					for (int jIndex = 0; jIndex < _mySoluteIndex.length; jIndex++)
					{
						jSol = _mySoluteIndex[jIndex];
						dMUdY.set(jSol, iSol, marginalDiffMu[iFactor]*_soluteYield[jSol]);
						//LogFile.writeLog("At "+iSol+", "+jSol+" mDMu = "+marginalDiffMu[iFactor]+" & sY = "+_soluteYield[jSol]);
					}
				}
			}
			dMUdY.timesEquals(biomass);
		}
		catch (Exception e)
		{
			LogFile.writeLog("Error in ReactionFactor.calcdMUdS() : "+e);
		}
		//LogFile.writeMatrix("dMUdY = ", dMUdY);
		return dMUdY;
	}

	/* __________________ Methods called by the agents ___________________ */

	/**
	 * \brief Compute the marginal growth rate.
	 * 
	 *  I.e. the specific growth rate times the mass of the particle which is
	 *  mediating this reaction.
	 * 
	 * @param anAgent Specific growth rate for this ActiveAgent
	 * @return	The marginal growth rate
	 */
<<<<<<< HEAD
	public Double computeMassGrowthRate(ActiveAgent anAgent)
	{
=======
	@Override
	public double computeMassGrowthRate(ActiveAgent anAgent) {
>>>>>>> 3408da98
		computeSpecificGrowthRate(anAgent);
		return _specRate*anAgent.getParticleMass(_catalystIndex);
	}

	/**
	 * \brief Compute the specific growth rate.
	 * 
	 * @param anAgent	Specific growth rate for this ActiveAgent.
	 * @return	The specific growth rate.
	 */
<<<<<<< HEAD
	public Double computeSpecGrowthRate(ActiveAgent anAgent)
	{
=======
	@Override
	public double computeSpecGrowthRate(ActiveAgent anAgent) {
>>>>>>> 3408da98
		computeSpecificGrowthRate(anAgent);
		return _specRate;
	}
	
}<|MERGE_RESOLUTION|>--- conflicted
+++ resolved
@@ -1,582 +1,526 @@
-/**
- * \package reaction
- * \brief Package of classes used to model stoichiometric and kinetic reactions in iDynoMiCS
- * 
- * Package of classes used to model stoichiometric and kinetic reactions in iDynoMiCS. This package is part of iDynoMiCS v1.2, governed by the 
- * CeCILL license under French law and abides by the rules of distribution of free software.  You can use, modify and/ or redistribute 
- * iDynoMiCS under the terms of the CeCILL license as circulated by CEA, CNRS and INRIA at the following URL  "http://www.cecill.info".
- */
-package simulator.reaction;
-
-import Jama.Matrix;
-
-import org.jdom.Element;
-
-import simulator.agent.*;
-import simulator.reaction.kinetic.*;
-import simulator.Simulator;
-import utils.ExtraMath;
-import utils.LogFile;
-import utils.UnitConverter;
-import utils.XMLParser;
-
-/**
- * \brief Allows creation of a Reaction object whose the reaction rate can be decomposed in several kinetic factors (one factor by solute)
- * 
- * Allows creation of a Reaction object whose the reaction rate can be decomposed in several kinetic factors (one factor by solute)
- * 
- * @author Laurent Lardon (lardonl@supagro.inra.fr), INRA, France
- * @author Sõnia Martins (SCM808@bham.ac.uk), Centre for Systems Biology, University of Birmingham (UK)
- *
- */
-public class ReactionFactor extends Reaction 
-{
-
-	/**
-	 * Serial version used for the serialisation of the class
-	 */
-	private static final long serialVersionUID = 1L;
-
-	/**
-	 * Maximum rate at which the reaction may proceed
-	 */
-	private double            _muMax;
-	
-	/**
-	 * KineticFactor mark-ups define multiplicative factors that affect the reaction rate and decrease the overall rate from muMax 
-	 * to something lower. There are several possible types of kinetic factors, and each may take a parameter as well as a 
-	 * solute that will set the term's value. This array holds the information in the protocol file for the declared kinetic factor
-	 */
-	private IsKineticFactor[] _kineticFactor;
-	
-	/**
-	 * A list of the solutes responsible for each kinetic factor. I.e. the solutes which affect this reaction. 
-	 * */
-	private int[]             _soluteFactor;
-
-	// Temporary variables
-	/**
-	 * Used to iterate through XML tags that declare this reaction in the protocol file
-	 */
-	private static int        paramIndex;
-	
-	/**
-	 * Temporary store of values retrieved from the XML protocol file
-	 */
-	private static Double     value;
-	
-	/**
-	 * Marginal rate of reaction matrix
-	 */
-	private Double[]          marginalMu;
-	
-	/**
-	 * Used to calculate diff uptake rate of solute
-	 */
-	private Double[]		  marginalDiffMu;
-	
-	/**
-	 * Holds the unit of the parameter declared in the XML protocol file
-	 */
-	private StringBuffer      unit;
-	
-	
-	/**
-	 * \brief Initialises the reaction by setting relevant parameters to values contained in the simulation protocol file
-	 * 
-	 * Initialises the reaction by setting relevant parameters to values contained in the simulation protocol file
-	 * 
-	 * @param aSim	The simulation object used to simulate the conditions specified in the protocol file
-	 * @param xmlRoot	The XML object containing the definition of one reaction in the protocol file
-	 * @see Simulator.createReaction()
-	 */
-	@Override
-	public void init(Simulator aSim, XMLParser xmlRoot) 
-	{
-		// Call the init of the parent class (populate yield arrays)
-		super.init(aSim, xmlRoot);
-		
-		// Create the kinetic factors __________________________________________
-		// Build the array of different multiplicative limiting expressions
-		_kineticFactor = new IsKineticFactor[xmlRoot.getChildren("kineticFactor").size()];
-		// one solute factor per kinetic factor
-		_soluteFactor = new int[_kineticFactor.length];
-		marginalMu = ExtraMath.newDoubleArray(_kineticFactor.length);
-		marginalDiffMu = ExtraMath.newDoubleArray(_kineticFactor.length);
-		
-		// muMax is the first factor
-		unit = new StringBuffer("");
-		value = xmlRoot.getParamDbl("muMax", unit);
-		_muMax = value*UnitConverter.time(unit.toString());
-		
-		int iFactor = 0;
-		try
-		{
-			// Create and initialise the instance
-			for (Element aChild : xmlRoot.getChildren("kineticFactor"))
-			{
-				_kineticFactor[iFactor] = (IsKineticFactor) (new XMLParser(aChild))
-									.instanceCreator("simulator.reaction.kinetic");
-				_kineticFactor[iFactor].init(aChild);
-				_soluteFactor[iFactor] = aSim.getSoluteIndex(aChild.getAttributeValue("solute"));
-				iFactor++;
-			}
-			_kineticParam = ExtraMath.newDoubleArray(getTotalParam());
-			_kineticParam[0] = _muMax;
-			// Populate the table collecting all kinetic parameters of this
-			// reaction term.
-			paramIndex = 1;
-			iFactor = 0;
-			for (Element aChild : xmlRoot.getChildren("kineticFactor"))
-			{
-				_kineticFactor[iFactor].initFromAgent(aChild, _kineticParam, paramIndex);
-				paramIndex += _kineticFactor[iFactor].nParam;
-				iFactor++;
-			}
-		}
-		catch (Exception e)
-		{
-			LogFile.writeError(e, "ReactionFactor.init()");
-		}
-	}
-
-	/**
-	 * \brief Use the reaction class to fill the parameters fields of the agent.
-	 * 
-	 * Uses information in the agent and protocol file to achieve this
-	 * 
-	 * @param anAgent	The ActiveAgent which parameters are being populated
-	 * @param aSim	The simulation object used to simulate the conditions specified in the protocol file
-	 * @param aReactionRoot	The XML object containing the definition of one reaction in the protocol file
-	 * @see Simulator.createReaction()
-	 */
-	@Override
-	public void initFromAgent(ActiveAgent anAgent, Simulator aSim, XMLParser aReactionRoot) 
-	{
-		// Call the init of the parent class (populate yield arrays)
-		super.initFromAgent(anAgent, aSim, aReactionRoot);
-		
-		anAgent.reactionKinetic[reactionIndex] = _kineticParam =
-									ExtraMath.newDoubleArray(getTotalParam());
-		// Set muMax
-		unit = new StringBuffer("");
-		value = aReactionRoot.getParamSuchDbl("kinetic", "muMax", unit);
-		Double muMax = value*UnitConverter.time(unit.toString());
-		anAgent.reactionKinetic[reactionIndex][0] = muMax;
-		// Set parameters for each kinetic factor
-		paramIndex = 1;
-		for (Element aChild : aReactionRoot.getChildren("kineticFactor"))
-		{
-			int iSolute = aSim.getSoluteIndex(aChild.getAttributeValue("solute"));
-			_kineticFactor[iSolute].initFromAgent(aChild,
-						anAgent.reactionKinetic[reactionIndex], paramIndex);
-			paramIndex += _kineticFactor[iSolute].nParam;
-		}
-	}
-
-	/**
-	 * \brief Return the total number of parameters needed to describe the
-	 * kinetic of this reaction (muMax included).
-	 * 
-	 * @return Integer stating the total number of parameters needed to
-	 * describe the kinetic.
-	 */
-	public int getTotalParam()
-	{
-		// Sum the number of parameters of each kinetic factor
-		int totalParam = 1;
-		for (int iFactor = 0; iFactor<_kineticFactor.length; iFactor++)
-		{
-			if (_kineticFactor[iFactor] == null)
-				continue;
-			totalParam += _kineticFactor[iFactor].nParam;
-		}
-		return totalParam;
-	}
-
-
-	/**
-	 * \brief Update the array of uptake rates and the array of its derivative.
-	 * 
-	 * Based on default values of parameters. Unit is fg.h-1
-	 * 
-	 * @param s	The concentration of solute locally observed
-	 * @param mass	Mass of the catalyst (cell...)
-	 * @param t	Time
-	 */
-<<<<<<< HEAD
-	public void computeUptakeRate(Double[] s, Double mass, Double t)
-	{
-=======
-	@Override
-	public void computeUptakeRate(double[] s, double mass, double t) {
-
->>>>>>> 3408da98
-		// First compute specific rate
-		computeSpecificGrowthRate(s);
-		// Now compute uptake rate
-		for (int iSolute : _mySoluteIndex)
-		{
-			_uptakeRate[iSolute] = mass*_specRate*_soluteYield[iSolute];
-		}
-		int iSolute;
-		for (int i = 0; i<_soluteFactor.length; i++)
-		{
-			iSolute = _soluteFactor[i];
-			if(iSolute != -1)
-			{
-				_diffUptakeRate[iSolute] =
-								mass*marginalDiffMu[i]*_soluteYield[iSolute];
-			}
-		}
-	}
-
-	/**
-	 * \brief Return the specific reaction rate for a given agent.
-	 * 
-	 * @param anAgent	Agent to use to determine solute concentration and
-	 * calculate reaction rate.
-	 * @see ActiveAgent.grow()
-	 * @see Episome.computeRate(EpiBac)
-	 */
-<<<<<<< HEAD
-	public void computeSpecificGrowthRate(ActiveAgent anAgent)
-	{
-=======
-	@Override
-	public void computeSpecificGrowthRate(ActiveAgent anAgent) {
-
->>>>>>> 3408da98
-		// Build the array of concentration seen by the agent
-		computeSpecificGrowthRate(readConcentrationSeen(anAgent, _soluteList), anAgent);
-	}
-
-	/**
-	 * \brief Compute specific growth rate in function of concentrations sent.
-	 * 
-	 * Parameters used are those defined for the reaction.
-	 * 
-	 * @param s	Array of solute concentrations.
-	 */
-<<<<<<< HEAD
-	public void computeSpecificGrowthRate(Double[] s)
-	{
-=======
-	@Override
-	public void computeSpecificGrowthRate(double[] s) {
->>>>>>> 3408da98
-		_specRate = _muMax;
-		int soluteIndex;
-		for (int iFactor = 0; iFactor<_soluteFactor.length; iFactor++)
-		{
-			soluteIndex = _soluteFactor[iFactor];
-			if (soluteIndex==-1)
-			{
-				marginalMu[iFactor] = _kineticFactor[iFactor].kineticValue(0.0);
-				marginalDiffMu[iFactor] = _muMax*_kineticFactor[iFactor].kineticDiff(0.0);
-			}
-			else
-			{
-				marginalMu[iFactor] = _kineticFactor[iFactor]
-				                      .kineticValue(s[_soluteFactor[iFactor]]);
-				marginalDiffMu[iFactor] = _muMax *
-				_kineticFactor[iFactor].kineticDiff(s[_soluteFactor[iFactor]]);
-			}
-		}
-		for (int iFactor = 0; iFactor<_soluteFactor.length; iFactor++)
-		{
-			_specRate *= marginalMu[iFactor];
-			for (int jFactor = 0; jFactor<_soluteFactor.length; jFactor++)
-			{
-				if (jFactor!=iFactor)
-					marginalDiffMu[jFactor] *= marginalMu[iFactor];
-			}
-		}
-	}
-	
-	/**
-	 * \brief Update the Marginal Mu data matrix.
-	 * 
-	 * @param s	Temporary container for solute concentration. 
-	 */
-<<<<<<< HEAD
+/**
+ * \package reaction
+ * \brief Package of classes used to model stoichiometric and kinetic reactions in iDynoMiCS
+ * 
+ * Package of classes used to model stoichiometric and kinetic reactions in iDynoMiCS. This package is part of iDynoMiCS v1.2, governed by the 
+ * CeCILL license under French law and abides by the rules of distribution of free software.  You can use, modify and/ or redistribute 
+ * iDynoMiCS under the terms of the CeCILL license as circulated by CEA, CNRS and INRIA at the following URL  "http://www.cecill.info".
+ */
+package simulator.reaction;
+
+import Jama.Matrix;
+
+import org.jdom.Element;
+
+import simulator.agent.*;
+import simulator.reaction.kinetic.*;
+import simulator.Simulator;
+import utils.ExtraMath;
+import utils.LogFile;
+import utils.UnitConverter;
+import utils.XMLParser;
+
+/**
+ * \brief Allows creation of a Reaction object whose the reaction rate can be decomposed in several kinetic factors (one factor by solute)
+ * 
+ * Allows creation of a Reaction object whose the reaction rate can be decomposed in several kinetic factors (one factor by solute)
+ * 
+ * @author Laurent Lardon (lardonl@supagro.inra.fr), INRA, France
+ * @author Sõnia Martins (SCM808@bham.ac.uk), Centre for Systems Biology, University of Birmingham (UK)
+ *
+ */
+public class ReactionFactor extends Reaction 
+{
+
+	/**
+	 * Serial version used for the serialisation of the class
+	 */
+	private static final long serialVersionUID = 1L;
+
+	/**
+	 * Maximum rate at which the reaction may proceed
+	 */
+	private double            _muMax;
+	
+	/**
+	 * KineticFactor mark-ups define multiplicative factors that affect the reaction rate and decrease the overall rate from muMax 
+	 * to something lower. There are several possible types of kinetic factors, and each may take a parameter as well as a 
+	 * solute that will set the term's value. This array holds the information in the protocol file for the declared kinetic factor
+	 */
+	private IsKineticFactor[] _kineticFactor;
+	
+	/**
+	 * A list of the solutes responsible for each kinetic factor. I.e. the solutes which affect this reaction. 
+	 * */
+	private int[]             _soluteFactor;
+
+	// Temporary variables
+	/**
+	 * Used to iterate through XML tags that declare this reaction in the protocol file
+	 */
+	private static int        paramIndex;
+	
+	/**
+	 * Temporary store of values retrieved from the XML protocol file
+	 */
+	private static Double     value;
+	
+	/**
+	 * Marginal rate of reaction matrix
+	 */
+	private Double[]          marginalMu;
+	
+	/**
+	 * Used to calculate diff uptake rate of solute
+	 */
+	private Double[]		  marginalDiffMu;
+	
+	/**
+	 * Holds the unit of the parameter declared in the XML protocol file
+	 */
+	private StringBuffer      unit;
+	
+	
+	/**
+	 * \brief Initialises the reaction by setting relevant parameters to values contained in the simulation protocol file
+	 * 
+	 * Initialises the reaction by setting relevant parameters to values contained in the simulation protocol file
+	 * 
+	 * @param aSim	The simulation object used to simulate the conditions specified in the protocol file
+	 * @param xmlRoot	The XML object containing the definition of one reaction in the protocol file
+	 * @see Simulator.createReaction()
+	 */
+	@Override
+	public void init(Simulator aSim, XMLParser xmlRoot) 
+	{
+		// Call the init of the parent class (populate yield arrays)
+		super.init(aSim, xmlRoot);
+		
+		// Create the kinetic factors __________________________________________
+		// Build the array of different multiplicative limiting expressions
+		_kineticFactor = new IsKineticFactor[xmlRoot.getChildren("kineticFactor").size()];
+		// one solute factor per kinetic factor
+		_soluteFactor = new int[_kineticFactor.length];
+		marginalMu = ExtraMath.newDoubleArray(_kineticFactor.length);
+		marginalDiffMu = ExtraMath.newDoubleArray(_kineticFactor.length);
+		
+		// muMax is the first factor
+		unit = new StringBuffer("");
+		value = xmlRoot.getParamDbl("muMax", unit);
+		_muMax = value*UnitConverter.time(unit.toString());
+		
+		int iFactor = 0;
+		try
+		{
+			// Create and initialise the instance
+			for (Element aChild : xmlRoot.getChildren("kineticFactor"))
+			{
+				_kineticFactor[iFactor] = (IsKineticFactor) (new XMLParser(aChild))
+									.instanceCreator("simulator.reaction.kinetic");
+				_kineticFactor[iFactor].init(aChild);
+				_soluteFactor[iFactor] = aSim.getSoluteIndex(aChild.getAttributeValue("solute"));
+				iFactor++;
+			}
+			_kineticParam = ExtraMath.newDoubleArray(getTotalParam());
+			_kineticParam[0] = _muMax;
+			// Populate the table collecting all kinetic parameters of this
+			// reaction term.
+			paramIndex = 1;
+			iFactor = 0;
+			for (Element aChild : xmlRoot.getChildren("kineticFactor"))
+			{
+				_kineticFactor[iFactor].initFromAgent(aChild, _kineticParam, paramIndex);
+				paramIndex += _kineticFactor[iFactor].nParam;
+				iFactor++;
+			}
+		}
+		catch (Exception e)
+		{
+			LogFile.writeError(e, "ReactionFactor.init()");
+		}
+	}
+
+	/**
+	 * \brief Use the reaction class to fill the parameters fields of the agent.
+	 * 
+	 * Uses information in the agent and protocol file to achieve this
+	 * 
+	 * @param anAgent	The ActiveAgent which parameters are being populated
+	 * @param aSim	The simulation object used to simulate the conditions specified in the protocol file
+	 * @param aReactionRoot	The XML object containing the definition of one reaction in the protocol file
+	 * @see Simulator.createReaction()
+	 */
+	@Override
+	public void initFromAgent(ActiveAgent anAgent, Simulator aSim, XMLParser aReactionRoot) 
+	{
+		// Call the init of the parent class (populate yield arrays)
+		super.initFromAgent(anAgent, aSim, aReactionRoot);
+		
+		anAgent.reactionKinetic[reactionIndex] = _kineticParam =
+									ExtraMath.newDoubleArray(getTotalParam());
+		// Set muMax
+		unit = new StringBuffer("");
+		value = aReactionRoot.getParamSuchDbl("kinetic", "muMax", unit);
+		Double muMax = value*UnitConverter.time(unit.toString());
+		anAgent.reactionKinetic[reactionIndex][0] = muMax;
+		// Set parameters for each kinetic factor
+		paramIndex = 1;
+		for (Element aChild : aReactionRoot.getChildren("kineticFactor"))
+		{
+			int iSolute = aSim.getSoluteIndex(aChild.getAttributeValue("solute"));
+			_kineticFactor[iSolute].initFromAgent(aChild,
+						anAgent.reactionKinetic[reactionIndex], paramIndex);
+			paramIndex += _kineticFactor[iSolute].nParam;
+		}
+	}
+
+	/**
+	 * \brief Return the total number of parameters needed to describe the
+	 * kinetic of this reaction (muMax included).
+	 * 
+	 * @return Integer stating the total number of parameters needed to
+	 * describe the kinetic.
+	 */
+	public int getTotalParam()
+	{
+		// Sum the number of parameters of each kinetic factor
+		int totalParam = 1;
+		for (int iFactor = 0; iFactor<_kineticFactor.length; iFactor++)
+		{
+			if (_kineticFactor[iFactor] == null)
+				continue;
+			totalParam += _kineticFactor[iFactor].nParam;
+		}
+		return totalParam;
+	}
+
+
+	/**
+	 * \brief Update the array of uptake rates and the array of its derivative.
+	 * 
+	 * Based on default values of parameters. Unit is fg.h-1
+	 * 
+	 * @param s	The concentration of solute locally observed
+	 * @param mass	Mass of the catalyst (cell...)
+	 * @param t	Time
+	 */
+	@Override
+	public void computeUptakeRate(Double[] s, Double mass, Double t)
+	{
+		// First compute specific rate
+		computeSpecificGrowthRate(s);
+		// Now compute uptake rate
+		for (int iSolute : _mySoluteIndex)
+		{
+			_uptakeRate[iSolute] = mass*_specRate*_soluteYield[iSolute];
+		}
+		int iSolute;
+		for (int i = 0; i<_soluteFactor.length; i++)
+		{
+			iSolute = _soluteFactor[i];
+			if(iSolute != -1)
+			{
+				_diffUptakeRate[iSolute] =
+								mass*marginalDiffMu[i]*_soluteYield[iSolute];
+			}
+		}
+	}
+
+	/**
+	 * \brief Return the specific reaction rate for a given agent.
+	 * 
+	 * @param anAgent	Agent to use to determine solute concentration and
+	 * calculate reaction rate.
+	 * @see ActiveAgent.grow()
+	 * @see Episome.computeRate(EpiBac)
+	 */
+	@Override
+	public void computeSpecificGrowthRate(ActiveAgent anAgent)
+	{
+		// Build the array of concentration seen by the agent
+		computeSpecificGrowthRate(readConcentrationSeen(anAgent, _soluteList), anAgent);
+	}
+
+	/**
+	 * \brief Compute specific growth rate in function of concentrations sent.
+	 * 
+	 * Parameters used are those defined for the reaction.
+	 * 
+	 * @param s	Array of solute concentrations.
+	 */
+	@Override
+	public void computeSpecificGrowthRate(Double[] s)
+	{
+		_specRate = _muMax;
+		int soluteIndex;
+		for (int iFactor = 0; iFactor<_soluteFactor.length; iFactor++)
+		{
+			soluteIndex = _soluteFactor[iFactor];
+			if (soluteIndex==-1)
+			{
+				marginalMu[iFactor] = _kineticFactor[iFactor].kineticValue(0.0);
+				marginalDiffMu[iFactor] = _muMax*_kineticFactor[iFactor].kineticDiff(0.0);
+			}
+			else
+			{
+				marginalMu[iFactor] = _kineticFactor[iFactor]
+				                      .kineticValue(s[_soluteFactor[iFactor]]);
+				marginalDiffMu[iFactor] = _muMax *
+				_kineticFactor[iFactor].kineticDiff(s[_soluteFactor[iFactor]]);
+			}
+		}
+		for (int iFactor = 0; iFactor<_soluteFactor.length; iFactor++)
+		{
+			_specRate *= marginalMu[iFactor];
+			for (int jFactor = 0; jFactor<_soluteFactor.length; jFactor++)
+			{
+				if (jFactor!=iFactor)
+					marginalDiffMu[jFactor] *= marginalMu[iFactor];
+			}
+		}
+	}
+	
+	/**
+	 * \brief Update the Marginal Mu data matrix.
+	 * 
+	 * @param s	Temporary container for solute concentration. 
+	 */
+	@Override
 	public void updateMarginalMu(Double[] s) 
-=======
-	@Override
-	public void updateMarginalMu(double[] s) 
->>>>>>> 3408da98
-	{
-		int soluteIndex;
-		for (int iFactor = 0; iFactor<_soluteFactor.length; iFactor++)
-		{
-			soluteIndex = _soluteFactor[iFactor];
-			if (soluteIndex==-1)
-				marginalMu[iFactor] = _kineticFactor[iFactor].kineticValue(0.0);
-			else
-				marginalMu[iFactor] = _kineticFactor[iFactor]
-				                       .kineticValue(s[_soluteFactor[iFactor]]);
-		}
-	}
-
-	/**
-	 * \brief Compute the specific growth rate
-	 * 
-	 * Don't forget to update marginalMu before calling this! 
-	 * 
-	 * @see ReactionFactor.updateMarginalMu(Double[] s)
-	 * @param s	Temporary container for solute concentration 
-	 * @return	The specific growth rate
-	 */
-<<<<<<< HEAD
-	public Double computeSpecRate(Double[] s)
-	{
+	{
+		int soluteIndex;
+		for (int iFactor = 0; iFactor<_soluteFactor.length; iFactor++)
+		{
+			soluteIndex = _soluteFactor[iFactor];
+			if (soluteIndex==-1)
+				marginalMu[iFactor] = _kineticFactor[iFactor].kineticValue(0.0);
+			else
+				marginalMu[iFactor] = _kineticFactor[iFactor]
+				                       .kineticValue(s[_soluteFactor[iFactor]]);
+		}
+	}
+
+	/**
+	 * \brief Compute the specific growth rate
+	 * 
+	 * Don't forget to update marginalMu before calling this! 
+	 * 
+	 * @see ReactionFactor.updateMarginalMu(Double[] s)
+	 * @param s	Temporary container for solute concentration 
+	 * @return	The specific growth rate
+	 */
+	@Override
+	public Double computeSpecRate(Double[] s)
+	{
 		Double specRate = _muMax;
-=======
-	@Override
-	public double computeSpecRate(double[] s){
-		double specRate = _muMax;
-
->>>>>>> 3408da98
-		for (int iFactor = 0; iFactor<_soluteFactor.length; iFactor++)
-			specRate *= marginalMu[iFactor];
-		return specRate;
-	}
-
-	/**
-	 * \brief Compute the marginal difference array.
-	 * 
-	 * Don't forget to update marginalMu before calling this! 
-	 * 
-	 * @see ReactionFactor.updateMarginalMu(Double[] s)
-	 * @param s	Temporary container for solute concentrations.
-	 * @return Marginal diff array.
-	 */
-<<<<<<< HEAD
-	public Double[] computeMarginalDiffMu(Double[] s)
-	{
-=======
-	@Override
-	public double[] computeMarginalDiffMu(double[] s){
->>>>>>> 3408da98
-		int soluteIndex;
-		for (int iFactor = 0; iFactor<_soluteFactor.length; iFactor++)
-		{
-			soluteIndex = _soluteFactor[iFactor];
-			if (soluteIndex==-1)
-				marginalMu[iFactor] = _kineticFactor[iFactor].kineticValue(0.0);
-			else
-			{
-				marginalDiffMu[iFactor] = _muMax
-				*_kineticFactor[iFactor].kineticDiff(s[_soluteFactor[iFactor]]);
-			}
-			for (int jFactor = 0; jFactor<_soluteFactor.length; jFactor++)
-				if (jFactor!=iFactor) marginalDiffMu[jFactor] *= marginalMu[iFactor];
-		}
-
-		return marginalDiffMu;
-	}
-
-	/**
-	 * \brief Compute specific growth rate in function to concentrations sent.
-	 * 
-	 * @param s	Array of solute concentrations.
-	 * @param anAgent Parameters used are those defined for THIS agent.
-	 */
-<<<<<<< HEAD
-	public void computeSpecificGrowthRate(Double[] s, ActiveAgent anAgent)
-	{
+		for (int iFactor = 0; iFactor<_soluteFactor.length; iFactor++)
+			specRate *= marginalMu[iFactor];
+		return specRate;
+	}
+
+	/**
+	 * \brief Compute the marginal difference array.
+	 * 
+	 * Don't forget to update marginalMu before calling this! 
+	 * 
+	 * @see ReactionFactor.updateMarginalMu(Double[] s)
+	 * @param s	Temporary container for solute concentrations.
+	 * @return Marginal diff array.
+	 */
+	@Override
+	public Double[] computeMarginalDiffMu(Double[] s)
+	{
+		int soluteIndex;
+		for (int iFactor = 0; iFactor<_soluteFactor.length; iFactor++)
+		{
+			soluteIndex = _soluteFactor[iFactor];
+			if (soluteIndex==-1)
+				marginalMu[iFactor] = _kineticFactor[iFactor].kineticValue(0.0);
+			else
+			{
+				marginalDiffMu[iFactor] = _muMax
+				*_kineticFactor[iFactor].kineticDiff(s[_soluteFactor[iFactor]]);
+			}
+			for (int jFactor = 0; jFactor<_soluteFactor.length; jFactor++)
+				if (jFactor!=iFactor) marginalDiffMu[jFactor] *= marginalMu[iFactor];
+		}
+
+		return marginalDiffMu;
+	}
+
+	/**
+	 * \brief Compute specific growth rate in function to concentrations sent.
+	 * 
+	 * @param s	Array of solute concentrations.
+	 * @param anAgent Parameters used are those defined for THIS agent.
+	 */
+	@Override
+	public void computeSpecificGrowthRate(Double[] s, ActiveAgent anAgent)
+	{
 		Double[] kineticParam = anAgent.reactionKinetic[reactionIndex];
-		
-=======
-	@Override
-	public void computeSpecificGrowthRate(double[] s, ActiveAgent anAgent) {
-		double[] kineticParam = anAgent.reactionKinetic[reactionIndex];
-
->>>>>>> 3408da98
-		paramIndex = 1;
-		
-		// Compute contribution of each limiting solute
-		for (int iFactor = 0; iFactor<_soluteFactor.length; iFactor++)
-		{
-			// If there's no such solute
-			if (_soluteFactor[iFactor]==-1)
-			{ 
-				marginalMu[iFactor] = _kineticFactor[iFactor].kineticValue(0.0,
-													 kineticParam, paramIndex);
-				marginalDiffMu[iFactor] = _muMax *
-				_kineticFactor[iFactor].kineticDiff(0.0, kineticParam, paramIndex);
-			}
-			else
-			{
-				marginalMu[iFactor] = _kineticFactor[iFactor].kineticValue(
-						s[_soluteFactor[iFactor]], kineticParam, paramIndex);
-				
-				marginalDiffMu[iFactor] = _muMax * 
-						_kineticFactor[iFactor].kineticDiff(
-						 s[_soluteFactor[iFactor]], kineticParam, paramIndex);
-			}
-			paramIndex += _kineticFactor[iFactor].nParam;
-		}
-		// First multiplier is muMax
-		_specRate = kineticParam[0];
-		// Finalise the computation
-		for (int iFactor = 0; iFactor < _soluteFactor.length; iFactor++)
-		{
-			_specRate *= marginalMu[iFactor];
-			for (int jFactor = 0; jFactor < _soluteFactor.length; jFactor++)
-			{
-				if (jFactor != iFactor)
-					marginalDiffMu[jFactor] *= marginalMu[iFactor];
-			}
-		}
-	}
-
-	/**
-	 * \brief Return the marginalDiffMu array.
-	 * 
-	 * This way Reaction.applyChemostatReaction() can see marginalDiffMu.
-	 * 
-	 * @return marginalDiffMu array
-	 */
-	public Double[] getMarginalDiffMu()
-	{
-		return marginalDiffMu;
-	}
-
-	/**
-	 * \brief Calculate the rate of change of each uptake rate with respect to
-	 * time.
-	 * 
-	 * dMUdT = catalyticBiomass*specificGrowthRate*soluteYield.
-	 * Returned as a matrix.
-	 * 
-	 * @param S	Temporary container for solute concentration
-	 * @param biomass	Total particle mass in the system which catalyses this reaction
-	 * @return Matrix containing rate of change of each uptake rate with respect to time
-	 */ 
-<<<<<<< HEAD
-	public Matrix calcdMUdT(Matrix S, Double biomass)
-	{
-=======
-	@Override
-	public Matrix calcdMUdT(Matrix S, double biomass){
->>>>>>> 3408da98
-		Matrix dMUdT = new Matrix(nSolute, 1, 0);
-		try
-		{
-			Double[] s = ExtraMath.newDoubleArray(nSolute);
-			for (int i = 0; i < nSolute; i++)
-			{
-				s[i] = S.get(i,0);
-				dMUdT.set(i, 0, _soluteYield[i]);
-			}
-			updateMarginalMu(s);
-			_specRate = computeSpecRate(s);
-			dMUdT.timesEquals(_specRate*biomass);
-		}
-		catch (Exception e)
-		{
-			LogFile.writeLog("Error in Reaction.calcdMUdT() : "+e);
-		}
-		return dMUdT;
-	}
-
-	/**
-	 * \brief Calculate the rate of change of each uptake rate with respect to each solute. Returned as a matrix
-	 * 
-	 * Calculate the rate of change of each uptake rate with respect to each solute. Returned as a matrix
-	 * 
-	 * @param S	Temporary container for solute concentration
-	 * @param biomass	Total particle mass in the system which catalyses this reaction
-	 * @return Matrix containing rate of change of each uptake rate with respect to each solute
-	 */ 
-<<<<<<< HEAD
-	public Matrix calcdMUdS(Matrix S, Double biomass)
-	{	
-		Matrix dMUdY = new Matrix(nSolute, nSolute, 0.0);
-		try
-		{
-			Double[] s = ExtraMath.newDoubleArray(nSolute);
+		paramIndex = 1;
+		
+		// Compute contribution of each limiting solute
+		for (int iFactor = 0; iFactor<_soluteFactor.length; iFactor++)
+		{
+			// If there's no such solute
+			if (_soluteFactor[iFactor]==-1)
+			{ 
+				marginalMu[iFactor] = _kineticFactor[iFactor].kineticValue(0.0,
+													 kineticParam, paramIndex);
+				marginalDiffMu[iFactor] = _muMax *
+				_kineticFactor[iFactor].kineticDiff(0.0, kineticParam, paramIndex);
+			}
+			else
+			{
+				marginalMu[iFactor] = _kineticFactor[iFactor].kineticValue(
+						s[_soluteFactor[iFactor]], kineticParam, paramIndex);
+				
+				marginalDiffMu[iFactor] = _muMax * 
+						_kineticFactor[iFactor].kineticDiff(
+						 s[_soluteFactor[iFactor]], kineticParam, paramIndex);
+			}
+			paramIndex += _kineticFactor[iFactor].nParam;
+		}
+		// First multiplier is muMax
+		_specRate = kineticParam[0];
+		// Finalise the computation
+		for (int iFactor = 0; iFactor < _soluteFactor.length; iFactor++)
+		{
+			_specRate *= marginalMu[iFactor];
+			for (int jFactor = 0; jFactor < _soluteFactor.length; jFactor++)
+			{
+				if (jFactor != iFactor)
+					marginalDiffMu[jFactor] *= marginalMu[iFactor];
+			}
+		}
+	}
+
+	/**
+	 * \brief Return the marginalDiffMu array.
+	 * 
+	 * This way Reaction.applyChemostatReaction() can see marginalDiffMu.
+	 * 
+	 * @return marginalDiffMu array
+	 */
+	public Double[] getMarginalDiffMu()
+	{
+		return marginalDiffMu;
+	}
+
+	/**
+	 * \brief Calculate the rate of change of each uptake rate with respect to
+	 * time.
+	 * 
+	 * dMUdT = catalyticBiomass*specificGrowthRate*soluteYield.
+	 * Returned as a matrix.
+	 * 
+	 * @param S	Temporary container for solute concentration
+	 * @param biomass	Total particle mass in the system which catalyses this reaction
+	 * @return Matrix containing rate of change of each uptake rate with respect to time
+	 */ 
+	@Override
+	public Matrix calcdMUdT(Matrix S, Double biomass)
+	{
+		Matrix dMUdT = new Matrix(nSolute, 1, 0);
+		try
+		{
+			Double[] s = ExtraMath.newDoubleArray(nSolute);
+			for (int i = 0; i < nSolute; i++)
+			{
+				s[i] = S.get(i,0);
+				dMUdT.set(i, 0, _soluteYield[i]);
+			}
+			updateMarginalMu(s);
+			_specRate = computeSpecRate(s);
+			dMUdT.timesEquals(_specRate*biomass);
+		}
+		catch (Exception e)
+		{
+			LogFile.writeLog("Error in Reaction.calcdMUdT() : "+e);
+		}
+		return dMUdT;
+	}
+
+	/**
+	 * \brief Calculate the rate of change of each uptake rate with respect to each solute. Returned as a matrix
+	 * 
+	 * Calculate the rate of change of each uptake rate with respect to each solute. Returned as a matrix
+	 * 
+	 * @param S	Temporary container for solute concentration
+	 * @param biomass	Total particle mass in the system which catalyses this reaction
+	 * @return Matrix containing rate of change of each uptake rate with respect to each solute
+	 */ 
+	@Override
+	public Matrix calcdMUdS(Matrix S, Double biomass)
+	{	
+		Matrix dMUdY = new Matrix(nSolute, nSolute, 0.0);
+		try
+		{
+			Double[] s = ExtraMath.newDoubleArray(nSolute);
 			
-=======
-	@Override
-	public Matrix calcdMUdS(Matrix S, double biomass){	
-		Matrix dMUdY = new Matrix (nSolute, nSolute, 0);
-
-		try {
-			double[] s = new double[nSolute];
-
->>>>>>> 3408da98
-			for (int i = 0; i < nSolute; i++)
-				s[i] = S.get(i,0);
-			
-			updateMarginalMu(s);
-			marginalDiffMu = computeMarginalDiffMu(s);
-			
-			int iSol = 0;
-			int jSol = 0;
-			// The affecting solute
-			for (int iFactor = 0; iFactor < _kineticFactor.length; iFactor++)
-			{
-				iSol = _soluteFactor[iFactor];
-				if (iSol > -1)
-				{
-					// The affected solute
-					for (int jIndex = 0; jIndex < _mySoluteIndex.length; jIndex++)
-					{
-						jSol = _mySoluteIndex[jIndex];
-						dMUdY.set(jSol, iSol, marginalDiffMu[iFactor]*_soluteYield[jSol]);
-						//LogFile.writeLog("At "+iSol+", "+jSol+" mDMu = "+marginalDiffMu[iFactor]+" & sY = "+_soluteYield[jSol]);
-					}
-				}
-			}
-			dMUdY.timesEquals(biomass);
-		}
-		catch (Exception e)
-		{
-			LogFile.writeLog("Error in ReactionFactor.calcdMUdS() : "+e);
-		}
-		//LogFile.writeMatrix("dMUdY = ", dMUdY);
-		return dMUdY;
-	}
-
-	/* __________________ Methods called by the agents ___________________ */
-
-	/**
-	 * \brief Compute the marginal growth rate.
-	 * 
-	 *  I.e. the specific growth rate times the mass of the particle which is
-	 *  mediating this reaction.
-	 * 
-	 * @param anAgent Specific growth rate for this ActiveAgent
-	 * @return	The marginal growth rate
-	 */
-<<<<<<< HEAD
-	public Double computeMassGrowthRate(ActiveAgent anAgent)
-	{
-=======
-	@Override
-	public double computeMassGrowthRate(ActiveAgent anAgent) {
->>>>>>> 3408da98
-		computeSpecificGrowthRate(anAgent);
-		return _specRate*anAgent.getParticleMass(_catalystIndex);
-	}
-
-	/**
-	 * \brief Compute the specific growth rate.
-	 * 
-	 * @param anAgent	Specific growth rate for this ActiveAgent.
-	 * @return	The specific growth rate.
-	 */
-<<<<<<< HEAD
-	public Double computeSpecGrowthRate(ActiveAgent anAgent)
-	{
-=======
-	@Override
-	public double computeSpecGrowthRate(ActiveAgent anAgent) {
->>>>>>> 3408da98
-		computeSpecificGrowthRate(anAgent);
-		return _specRate;
-	}
-	
+			for (int i = 0; i < nSolute; i++)
+				s[i] = S.get(i,0);
+			
+			updateMarginalMu(s);
+			marginalDiffMu = computeMarginalDiffMu(s);
+			
+			int iSol = 0;
+			int jSol = 0;
+			// The affecting solute
+			for (int iFactor = 0; iFactor < _kineticFactor.length; iFactor++)
+			{
+				iSol = _soluteFactor[iFactor];
+				if (iSol > -1)
+				{
+					// The affected solute
+					for (int jIndex = 0; jIndex < _mySoluteIndex.length; jIndex++)
+					{
+						jSol = _mySoluteIndex[jIndex];
+						dMUdY.set(jSol, iSol, marginalDiffMu[iFactor]*_soluteYield[jSol]);
+						//LogFile.writeLog("At "+iSol+", "+jSol+" mDMu = "+marginalDiffMu[iFactor]+" & sY = "+_soluteYield[jSol]);
+					}
+				}
+			}
+			dMUdY.timesEquals(biomass);
+		}
+		catch (Exception e)
+		{
+			LogFile.writeLog("Error in ReactionFactor.calcdMUdS() : "+e);
+		}
+		//LogFile.writeMatrix("dMUdY = ", dMUdY);
+		return dMUdY;
+	}
+
+	/* __________________ Methods called by the agents ___________________ */
+
+	/**
+	 * \brief Compute the marginal growth rate.
+	 * 
+	 *  I.e. the specific growth rate times the mass of the particle which is
+	 *  mediating this reaction.
+	 * 
+	 * @param anAgent Specific growth rate for this ActiveAgent
+	 * @return	The marginal growth rate
+	 */
+	@Override
+	public Double computeMassGrowthRate(ActiveAgent anAgent)
+	{
+		computeSpecificGrowthRate(anAgent);
+		return _specRate*anAgent.getParticleMass(_catalystIndex);
+	}
+
+	/**
+	 * \brief Compute the specific growth rate.
+	 * 
+	 * @param anAgent	Specific growth rate for this ActiveAgent.
+	 * @return	The specific growth rate.
+	 */
+	@Override
+	public Double computeSpecGrowthRate(ActiveAgent anAgent)
+	{
+		computeSpecificGrowthRate(anAgent);
+		return _specRate;
+	}
+	
 }