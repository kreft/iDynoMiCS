--- conflicted
+++ resolved
@@ -1,637 +1,564 @@
-/**
- * \package simulator.agent.zoo
- * \brief Package of agents that can be included in iDynoMiCS and classes to
- * store parameters for these agent types.
- * 
- * Package of agents that can be included in iDynoMiCS and classes to store
- * parameters for these agent types. This package is part of iDynoMiCS v1.2,
- * governed by the CeCILL license under French law and abides by the rules of
- * distribution of free software. You can use, modify and/ or redistribute
- * iDynoMiCS under the terms of the CeCILL license as circulated by CEA, CNRS
- * and INRIA at the following URL  "http://www.cecill.info".
- */
-package simulator.agent.zoo;
-
-import java.awt.Color;
-
-import simulator.agent.*;
-import simulator.geometry.ContinuousVector;
-import simulator.reaction.Reaction;
-import simulator.Simulator;
-import utils.ExtraMath;
-import utils.LogFile;
-import utils.XMLParser;
-
-/**
- * \brief Creates an object of the Bacterium Species. Acts as a superclass for
- * all current species with the exception of ParticulateEPS.
- * 
- * The first part of the Bacterium species mark-up in the XML file lists the
- * different particles composing this species; these particles form
- * 'compartments' within the agent that signify the types of biomass that the
- * agent contains. The possible particle types that may be used are taken from
- * the particle mark-ups defined early in the protocol file, generally
- * consisting of 'biomass', 'inert', and 'capsule'. The initial mass of each
- * particle may be given (in units of femtograms, 1 fg = 10-15 g), but if you
- * set the value to zero the simulator will assign a reasonable random initial
- * value for the mass. For this Bacterium species, only one particle type is 
- * actually necessary to include, but it is common to include several types. In
- * this species, inert and capsule compartments exhibit special behaviour: 
- * inert biomass will accumulate in the agent, while a capsule will be excreted
- * if it accumulates to take up too much of the agent's mass. Note that the
- * 'capsule' particle also requires you to specify its type via the class
- * attribute; when the capsule has become too large and needs to be excreted,
- * an agent of that class will be created (this means that it is necessary to 
- * have previously defined a species with that name.
- * 
- * @author Andreas Dötsch (andreas.doetsch@helmholtz-hzi.de), Helmholtz Centre
- * for Infection Research (Germany).
- * @author Laurent Lardon (lardonl@supagro.inra.fr), INRA, France.
- * @author Brian Merkey (brim@env.dtu.dk, bvm@northwestern.edu), Department of
- * Engineering Sciences and Applied Mathematics, Northwestern University (USA).
- * @author Sónia Martins (SCM808@bham.ac.uk), Centre for Systems Biology,
- * University of Birmingham (UK).
- *
- */
-public class Bacterium extends LocatedAgent implements Cloneable 
-{	
-	/**
-	 * Boolean noting whether any EPS particles have been declared as part of this Bacterium
+/**
+ * \package simulator.agent.zoo
+ * \brief Package of agents that can be included in iDynoMiCS and classes to
+ * store parameters for these agent types.
+ * 
+ * Package of agents that can be included in iDynoMiCS and classes to store
+ * parameters for these agent types. This package is part of iDynoMiCS v1.2,
+ * governed by the CeCILL license under French law and abides by the rules of
+ * distribution of free software. You can use, modify and/ or redistribute
+ * iDynoMiCS under the terms of the CeCILL license as circulated by CEA, CNRS
+ * and INRIA at the following URL  "http://www.cecill.info".
+ */
+package simulator.agent.zoo;
+
+import java.awt.Color;
+
+import simulator.agent.*;
+import simulator.geometry.ContinuousVector;
+import simulator.reaction.Reaction;
+import simulator.Simulator;
+import utils.ExtraMath;
+import utils.LogFile;
+import utils.XMLParser;
+
+/**
+ * \brief Creates an object of the Bacterium Species. Acts as a superclass for
+ * all current species with the exception of ParticulateEPS.
+ * 
+ * The first part of the Bacterium species mark-up in the XML file lists the
+ * different particles composing this species; these particles form
+ * 'compartments' within the agent that signify the types of biomass that the
+ * agent contains. The possible particle types that may be used are taken from
+ * the particle mark-ups defined early in the protocol file, generally
+ * consisting of 'biomass', 'inert', and 'capsule'. The initial mass of each
+ * particle may be given (in units of femtograms, 1 fg = 10-15 g), but if you
+ * set the value to zero the simulator will assign a reasonable random initial
+ * value for the mass. For this Bacterium species, only one particle type is 
+ * actually necessary to include, but it is common to include several types. In
+ * this species, inert and capsule compartments exhibit special behaviour: 
+ * inert biomass will accumulate in the agent, while a capsule will be excreted
+ * if it accumulates to take up too much of the agent's mass. Note that the
+ * 'capsule' particle also requires you to specify its type via the class
+ * attribute; when the capsule has become too large and needs to be excreted,
+ * an agent of that class will be created (this means that it is necessary to 
+ * have previously defined a species with that name.
+ * 
+ * @author Andreas Dötsch (andreas.doetsch@helmholtz-hzi.de), Helmholtz Centre
+ * for Infection Research (Germany).
+ * @author Laurent Lardon (lardonl@supagro.inra.fr), INRA, France.
+ * @author Brian Merkey (brim@env.dtu.dk, bvm@northwestern.edu), Department of
+ * Engineering Sciences and Applied Mathematics, Northwestern University (USA).
+ * @author Sónia Martins (SCM808@bham.ac.uk), Centre for Systems Biology,
+ * University of Birmingham (UK).
+ *
+ */
+public class Bacterium extends LocatedAgent implements Cloneable 
+{	
+	/**
+	 * Boolean noting whether any EPS particles have been declared as part of this Bacterium
+	 */
+	protected Boolean         _hasEps          = false;
+	
+	/**
+	 * Boolean noting whether any inert particles have been declared as part of this Bacterium
+	 */
+	protected Boolean         _hasInert        = false;
+	
+	// KA removed 100613 as never referenced
+	//protected Species         _inertSpecies;
+	
+	/**
+	 * Previously declared species object of the type of agent that will be created when the capsule is excreted
+	 */
+	protected Species         _epsSpecies;
+
+	/**
+	 * \brief Constructor used to generate progenitor and initialise an object to store relevant parameters
+	 * 
+	 * Constructor used to generate progenitor and initialise an object to store relevant parameters
+	 */
+	public Bacterium() 
+	{
+		super();
+		_speciesParam = new BacteriumParam();
+	}
+
+	/**
+	 * \brief Used by makeKid method to create a daughter Bacterium agent by cloning this agent and parameter objects
+	 * 
+	 * Used by makeKid method to create a daughter Bacterium agent by cloning this agent and parameter objects
+	 * 
+	 * @throws CloneNotSupportedException 	Thrown if the agent cannot be cloned
+	 */
+	@Override
+	public Object clone() throws CloneNotSupportedException {
+		Bacterium out = (Bacterium) super.clone();
+		out._hasEps = this._hasEps;
+		out._epsSpecies = this._epsSpecies;
+		return out;
+	}
+
+	/**
+	 * \brief Creates a Bacterium agent from the parameters specified in the XML protocol file
+	 *
+	 * Creates a Bacterium agent from the parameters specified in the XML protocol file
+	 * 
+	 * @param aSim	The simulation object used to simulate the conditions specified in the protocol file
+	 * @param aSpeciesRoot	A species mark-up within the specified protocol file
+	 */
+	@Override
+	public void initFromProtocolFile(Simulator aSim, XMLParser aSpeciesRoot) 
+	{
+		// Initialisation of the Active agent
+		super.initFromProtocolFile(aSim, aSpeciesRoot);
+		
+		// Species index 
+		int spIndex;
+		
+		// Check if it is a EPS-producing species
+		for (XMLParser parser : aSpeciesRoot.buildSetParser("particle"))
+		{
+			if (parser.getAttribute("name").equals("capsule")) {
+				_hasEps = true;
+				spIndex = aSim.getSpeciesIndex(parser.getAttribute("class"));
+				_epsSpecies = aSim.speciesList.get(spIndex);
+			}
+			if (parser.getAttribute("name").equals("inert"))
+				_hasInert = true;			
+		}
+
+		/* If no mass defined, use the division radius to find the mass */
+		if ( this._totalMass.equals(0.0))
+		{
+			guessMass();
+			LogFile.writeLog("Guessing "+this.getSpecies().speciesName+" initial mass at: "+this._totalMass);
+		}
+
+		// SET CELL RADIUS, GENERATION, AND GENEOLOGY
+		init();
+	}
+
+	/**
+	 * \brief Create an agent using information in a previous state or initialisation file
+	 * 
+	 * Create an agent using information in a previous state or initialisation file
+	 * 
+	 * @param aSim	The simulation object used to simulate the conditions specified in the protocol file
+	 * @param singleAgentData	Data from the result or initialisation file that is used to recreate this agent
+	 */
+	@Override
+	public void initFromResultFile(Simulator aSim, String[] singleAgentData) {
+		// this writes no unique values, so doesn't need unique reading-in
+		// (for a template on how to read in data, look in LocatedAgent.java)
+		super.initFromResultFile(aSim,singleAgentData);
+	}
+
+	/**
+	 * \brief Initialises any new agent (progenitor or daughter cell), setting cell radius, generation, and geneology
+	 * 
+	 * Initialises any new agent (progenitor or daughter cell), setting cell radius, generation, and geneology
+	 */
+	public void init() 
+	{
+		// Lineage management : this is a new agent, he has no known parents
+		_generation = 0;
+		_genealogy = 0;
+
+		// Determine the radius, volume and total mass of the agent
+		updateSize();
+	}
+
+	/**
+	 * \brief Called by Bacterium.createAgent and to obtain another instance of the same species (totally independent). The returned agent is NOT registered
+	 * 
+	 * Called by Bacterium.createAgent and to obtain another instance of the same species (totally independent). The returned agent is NOT registered
+	 * 
+	 * @throws CloneNotSupportedException	Exception thrown if the object cannot be cloned
+	 */
+	@Override
+	public Bacterium sendNewAgent() throws CloneNotSupportedException 
+	{
+		// Clone the agent and initialise it
+		Bacterium baby = (Bacterium) this.clone();
+		baby.init();
+		return baby;
+	}
+
+	/**
+	 * \brief Create a new Bacterium agent (who a priori is registered in at least one container)
+	 * 
+	 * Create a new Bacterium agent (who a priori is registered in at least one container). This agent is located on the relevant grid
+	 */
+	@Override
+	public void createNewAgent(ContinuousVector position) 
+	{
+		try 
+		{
+			// Get a clone of the progenitor
+			Bacterium baby = sendNewAgent();
+			baby.giveName();
+
+
+			updateMass();
+			/* If no mass defined, use the division radius to find the mass */
+			// Note this should have been done already in initFromProtocolFile
+			if (this._totalMass.equals(0.0))
+			{
+				guessMass();
+				LogFile.writeLog("Warning: Bacterium.createNewAgent calling guessMass()");
+			}
+			
+			// randomise its mass
+			baby.mutatePop();
+			//System.out.println("RADIUS AT THIS POINT: "+this._totalRadius);
+			baby.updateSize();
+			//System.out.println("RADIUS AFTER CALL: "+this._totalRadius);
+
+			// Just to avoid to be in the carrier
+			position.x += this._totalRadius;
+			
+			baby.setLocation(position);
+
+			baby.registerBirth();
+
+		} catch (CloneNotSupportedException e) {
+			utils.LogFile.writeLog("Error met in Bacterium.createNewAgent(): "+e);
+		}
+	}
+
+	/**
+	 * \brief Mutates inherited parameters and distributes particle mass - either exponentially or normally, dependent on value of distMethod
+	 * 
+	 *  Mutates inherited parameters and distributes particle mass - either exponentially or normally, dependent on value of distMethod
+	 */
+	@Override
+	public void mutatePop() 
+	{
+		// Mutate inherited parameters
+		super.mutatePop();
+		
+		// distMethod true -> distribute exponentially
+		// distMethod false -> distribute normally
+		if (getSpeciesParam().distMethod)
+			for (int i = 0; i < particleMass.length; i++)
+				particleMass[i] *= ExtraMath.getExp2Rand();
+		else	
+			for (int i = 0; i<particleMass.length; i++)
+				particleMass[i] = ExtraMath.deviateFromCV(1.5*particleMass[i], getSpeciesParam().initialMassCV);
+	}
+
+	/**
+	 * \brief Mutate inherited agent parameters after agent division.
+	 * 
+	 *  Mutate inherited agent parameters after agent division. 
+	 */
+	@Override
+	public void mutateAgent() {
+		// Mutate inherited parameters
+		super.mutateAgent();
+
+		// Now mutate your parameters
+	}
+
+	/**
+	 * \brief Used by Bacterium.divide() method to create a daughter cell of this agent
+	 * 
+	 * Used by Bacterium.divide() method to create a daughter cell of this agent
+	 * 
+	 * @throws CloneNotSupportedException	Exception thrown if the object cannot be cloned
+	 */
+	@Override
+	public void makeKid() throws CloneNotSupportedException {
+		super.makeKid();
+	}
+
+	/* ___________________ STEP METHODS _______________________________ */
+
+	/**
+	 * Called at each time step (under the control of the method Step of the
+	 * class Agent to avoid multiple calls
+	 */
+	
+	/**
+	 * \brief Called at each time step of the simulation to compute mass growth and update radius, mass, and volume
+	 * 
+	 * Called at each time step of the simulation (under the control of the method Step of the class Agent) to compute mass growth 
+	 * and update radius, mass, and volume. Also determines whether the agent has reached the size at which it must divide, and 
+	 * monitors agent death
+	 */
+	@Override
+	protected void internalStep() {
+		// Compute mass growth over all compartments
+		grow();
+
+		updateSize();
+
+		// test if the EPS capsule has to be excreted
+		manageEPS();
+
+		// Divide if you have to
+		if (willDivide()) divide();
+
+		// Die if you have to
+		if (willDie()){
+			this.death = "tooSmall";
+			die(true);
+		}
+	}
+
+	/**
+	 * \brief Converts the agent into particle EPS and inert on agent death
+	 * 
+	 * Converts the agent into particle EPS and inert on agent death
+	 * 
+	 * @param isStarving	Boolean noting whether the agent currently has access to any resources
 	 */
-	protected Boolean         _hasEps          = false;
-	
-	/**
-	 * Boolean noting whether any inert particles have been declared as part of this Bacterium
-	 */
-	protected Boolean         _hasInert        = false;
-	
-	// KA removed 100613 as never referenced
-	//protected Species         _inertSpecies;
-	
-	/**
-	 * Previously declared species object of the type of agent that will be created when the capsule is excreted
-	 */
-	protected Species         _epsSpecies;
-
-	/**
-	 * \brief Constructor used to generate progenitor and initialise an object to store relevant parameters
-	 * 
-	 * Constructor used to generate progenitor and initialise an object to store relevant parameters
-	 */
-	public Bacterium() 
+	@Override
+	public void die(boolean isStarving)
 	{
-		super();
-		_speciesParam = new BacteriumParam();
-	}
-
-	/**
-	 * \brief Used by makeKid method to create a daughter Bacterium agent by cloning this agent and parameter objects
-	 * 
-	 * Used by makeKid method to create a daughter Bacterium agent by cloning this agent and parameter objects
-	 * 
-	 * @throws CloneNotSupportedException 	Thrown if the agent cannot be cloned
-	 */
+		super.die(isStarving);
+		if (isStarving && _hasEps)
+			excreteEPS(1.0);
+	}
+
+	/**
+	 * \brief Excretes EPS particle with 75% of initial mass if the EPS capsule is too thick
+	 * 
+	 * Excretes EPS particle with 75% of initial mass if the EPS capsule is too thick
+	 */
+	public void manageEPS() {
+		if (!_hasEps) { return; }
+
+		// manage excretion
+		if (_volume/_totalVolume<(1-getSpeciesParam().epsMax)) {
+			double ratio = ExtraMath.getUniRand(.6, .9);
+			excreteEPS(ratio);
+		}
+	}
+
+	/**
+	 * \brief Excretes part of the agents bound EPS as slime EPS
+	 * 
+	 * Excretes part of the agents bound EPS as slime EPS
+	 * 
+	 * @param ratio	Ratio of EPS that should be excreted
+	 */
+	public void excreteEPS(Double ratio)
+	{
+		int indexEPS = this._agentGrid.mySim.getParticleIndex("capsule");
+
+		// Check the mass to excrete exist
+		if (particleMass[indexEPS]*ratio == 0)
+			return;
+
+		// Create the particle
+		ParticulateEPS eps = (ParticulateEPS) _epsSpecies.getProgenitor();
+		// If the particle has been sucessfully created, update your size
+		if (eps.createByExcretion(this, ratio))
+		{
+			particleMass[indexEPS] *= (1.0 - ratio);
+			updateSize();
+		}
+	}
+	
+	/**
+	 * \brief Determines if this agent has reached either the radius size limit at which it will die, or a state of zero mass
+	 * 
+	 * TODO Since this only returns super, it is pointless! Consider deleting. 
+	 * 
+	 * @return Boolean value noting whether the cell will die (true) or not (false)
+	 */
 	@Override
-	public Object clone() throws CloneNotSupportedException {
-		Bacterium out = (Bacterium) super.clone();
-		out._hasEps = this._hasEps;
-		out._epsSpecies = this._epsSpecies;
-		return out;
-	}
-
-	/**
-	 * \brief Creates a Bacterium agent from the parameters specified in the XML protocol file
-	 *
-	 * Creates a Bacterium agent from the parameters specified in the XML protocol file
-	 * 
-	 * @param aSim	The simulation object used to simulate the conditions specified in the protocol file
-	 * @param aSpeciesRoot	A species mark-up within the specified protocol file
-	 */
+	public boolean willDie()
+	{
+		return super.willDie();
+	}
+
+	/**
+	 * \brief Sets the mass of the primary particle of the progenitor to half the mass at-division
+	 * 
+	 * This sets the mass of the primary particle of the progenitor to half the mass at-division (i.e. the average mass after division, 
+	 * regardless of babyMassFrac). The mass-at-division is determined by the particle density and the volume-at-division; volume is 
+	 * determined by the divRadius, or the divRadius and the z-resolution if in a 2D simulation.
+	 */
+	public void guessMass()
+	{
+		Double divVol;
+		// We calculate the mass-at-division
+		if (Simulator.isChemostat || _agentGrid.is3D) {
+			// In chemostats and 3D the cell is spherical
+			divVol = ExtraMath.volumeOfASphere(getSpeciesParam().divRadius);
+			//LogFile.writeLog("spherical divVol is "+divVol);
+		} 
+		else
+		{
+			//In 2D the cell is cylindrical
+			divVol = ExtraMath.volumeOfACylinder(getSpeciesParam().divRadius,
+													 _species.domain.length_Z);
+		}
+		particleMass[0] = getSpeciesParam().particleDensity[0] * divVol / 2;
+		updateMass();
+	}
+
+	/* _______________ FILE OUTPUT _____________________ */
+
+	/**
+	 * \brief Used in creation of results files - specifies the header of the columns of output information for this agent
+	 * 
+	 * TODO Consider deleting
+	 * 
+	 * @return	String specifying the header of each column of results associated with this agent
+	 */
 	@Override
-	public void initFromProtocolFile(Simulator aSim, XMLParser aSpeciesRoot) 
-	{
-		// Initialisation of the Active agent
-		super.initFromProtocolFile(aSim, aSpeciesRoot);
-		
-		// Species index 
-		int spIndex;
-		
-		// Check if it is a EPS-producing species
-		for (XMLParser parser : aSpeciesRoot.buildSetParser("particle"))
-		{
-			if (parser.getAttribute("name").equals("capsule")) {
-				_hasEps = true;
-				spIndex = aSim.getSpeciesIndex(parser.getAttribute("class"));
-				_epsSpecies = aSim.speciesList.get(spIndex);
-			}
-			if (parser.getAttribute("name").equals("inert"))
-				_hasInert = true;			
-		}
-
-		/* If no mass defined, use the division radius to find the mass */
-		if ( this._totalMass.equals(0.0))
-		{
-			guessMass();
-			LogFile.writeLog("Guessing "+this.getSpecies().speciesName+" initial mass at: "+this._totalMass);
-		}
-
-		// SET CELL RADIUS, GENERATION, AND GENEOLOGY
-		init();
-	}
-
-	/**
-	 * \brief Create an agent using information in a previous state or initialisation file
-	 * 
-	 * Create an agent using information in a previous state or initialisation file
-	 * 
-	 * @param aSim	The simulation object used to simulate the conditions specified in the protocol file
-	 * @param singleAgentData	Data from the result or initialisation file that is used to recreate this agent
-	 */
+	public StringBuffer sendHeader()
+	{
+		return super.sendHeader();
+	}
+
+	/**
+	 * \brief Used in creation of results files - creates an output string of information generated on this particular agent
+	 * 
+	 * TODO Consider deleting
+	 * 
+	 * @return	String containing results associated with this agent
+	 */
 	@Override
-	public void initFromResultFile(Simulator aSim, String[] singleAgentData) {
-		// this writes no unique values, so doesn't need unique reading-in
-		// (for a template on how to read in data, look in LocatedAgent.java)
-		super.initFromResultFile(aSim,singleAgentData);
-	}
-
-	/**
-	 * \brief Initialises any new agent (progenitor or daughter cell), setting cell radius, generation, and geneology
-	 * 
-	 * Initialises any new agent (progenitor or daughter cell), setting cell radius, generation, and geneology
-	 */
-	public void init() 
-	{
-		// Lineage management : this is a new agent, he has no known parents
-		_generation = 0;
-		_genealogy = 0;
-
-		// Determine the radius, volume and total mass of the agent
-		updateSize();
-	}
-
-	/**
-	 * \brief Called by Bacterium.createAgent and to obtain another instance of the same species (totally independent). The returned agent is NOT registered
-	 * 
-	 * Called by Bacterium.createAgent and to obtain another instance of the same species (totally independent). The returned agent is NOT registered
-	 * 
-	 * @throws CloneNotSupportedException	Exception thrown if the object cannot be cloned
-	 */
+	public StringBuffer writeOutput()
+	{
+		return super.writeOutput();
+  	}
+
+
+	/* _______________ RADIUS, MASS AND VOLUME _____________________ */
+
+	/**
+	 * \brief Update the volume of this agent by examining the particle density
+	 * 
+	 * Update the volume of this agent by examining the particle density
+	 */
 	@Override
-	public Bacterium sendNewAgent() throws CloneNotSupportedException 
-	{
-		// Clone the agent and initialise it
-		Bacterium baby = (Bacterium) this.clone();
-		baby.init();
-		return baby;
-	}
-
-	/**
-	 * \brief Create a new Bacterium agent (who a priori is registered in at least one container)
-	 * 
-	 * Create a new Bacterium agent (who a priori is registered in at least one container). This agent is located on the relevant grid
-	 */
+	public void updateVolume()
+	{
+		_totalVolume = 0.0;
+		for (int i = 0; i<particleMass.length; i++)
+  			_totalVolume += particleMass[i]/getSpeciesParam().particleDensity[i];
+		
+  		// Compute volume without EPS capsule
+		if (_hasEps)
+		{
+  			int i = particleMass.length-1;
+  			_volume = _totalVolume-particleMass[i]/getSpeciesParam().particleDensity[i];
+  		}
+		else
+			_volume = _totalVolume;
+  	}
+
+
+	/**
+	 * \brief Return the set of parameters that is associated with the object of this species
+	 * 
+	 * Return the set of parameters that is associated with the object of this species
+	 * 
+	 * @return Object of BacteriumParam that stores the parameters associated with this species
+	 */
+	@Override
+	public BacteriumParam getSpeciesParam() {
+		return (BacteriumParam) _speciesParam;
+	}
+
+	/**
+	 * \brief Determine whether this bacterium contains any eps particles (capsule in the protocol file)
+	 * 
+	 *  Determine whether this bacterium contains any eps particles (capsule in the protocol file)
+	 *  
+	 *  @return Boolean noting whether this bacterium object contains eps particles
+	 */
+	@Override
+	public boolean hasEPS() {
+		return _hasEps;
+	}
+
+	/**
+	 * \brief Determine whether this bacterium contains any inert particles.
+	 * 
+	 *  Determine whether this bacterium contains any inert particles.
+	 *  
+	 *  @return Boolean noting whether this bacterium object contains inert particles
+	 */
+	@Override
+	public boolean hasInert() {
+		return _hasInert;
+	}
+
+	/**
+	 * \brief Return the simulation time at which this agent was created
+	 * 
+	 * Return the simulation time at which this agent was created
+	 * 
+	 * @return	Double noting the simulation time at which this agent was created
+	 */
+	public double getBirthday(){
+		return this._birthday;
+	}
+
+	/**
+	 * \brief Compute the active fraction of the bacterium, ignoring EPS (i.e. only compare active and inert compartments)
+	 * 
+	 * Compute the active fraction of the bacterium, ignoring EPS (i.e. only compare active and inert compartments)
+	 * 
+	 * @return Double noting the fraction of the bacterium that is active
+	 */
 	@Override
-	public void createNewAgent(ContinuousVector position) 
-	{
-		try 
-		{
-			// Get a clone of the progenitor
-			Bacterium baby = sendNewAgent();
-			baby.giveName();
-
-
-			updateMass();
-			/* If no mass defined, use the division radius to find the mass */
-			// Note this should have been done already in initFromProtocolFile
-			if (this._totalMass.equals(0.0))
-			{
-				guessMass();
-				LogFile.writeLog("Warning: Bacterium.createNewAgent calling guessMass()");
-			}
-			
-			// randomise its mass
-			baby.mutatePop();
-			//System.out.println("RADIUS AT THIS POINT: "+this._totalRadius);
-			baby.updateSize();
-			//System.out.println("RADIUS AFTER CALL: "+this._totalRadius);
-
-			// Just to avoid to be in the carrier
-			position.x += this._totalRadius;
-			
-			baby.setLocation(position);
-
-			baby.registerBirth();
-
-		} catch (CloneNotSupportedException e) {
-			utils.LogFile.writeLog("Error met in Bacterium.createNewAgent(): "+e);
-		}
-	}
-
-	/**
-	 * \brief Mutates inherited parameters and distributes particle mass - either exponentially or normally, dependent on value of distMethod
-	 * 
-	 *  Mutates inherited parameters and distributes particle mass - either exponentially or normally, dependent on value of distMethod
-	 */
-	@Override
-	public void mutatePop() 
-	{
-		// Mutate inherited parameters
-		super.mutatePop();
-		
-		// distMethod true -> distribute exponentially
-		// distMethod false -> distribute normally
-		if (getSpeciesParam().distMethod)
-			for (int i = 0; i < particleMass.length; i++)
-				particleMass[i] *= ExtraMath.getExp2Rand();
-		else	
-			for (int i = 0; i<particleMass.length; i++)
-				particleMass[i] = ExtraMath.deviateFromCV(1.5*particleMass[i], getSpeciesParam().initialMassCV);
-	}
-
-	/**
-	 * \brief Mutate inherited agent parameters after agent division.
-	 * 
-	 *  Mutate inherited agent parameters after agent division. 
-	 */
-	@Override
-	public void mutateAgent() {
-		// Mutate inherited parameters
-		super.mutateAgent();
-
-		// Now mutate your parameters
-	}
-
-	/**
-	 * \brief Used by Bacterium.divide() method to create a daughter cell of this agent
-	 * 
-	 * Used by Bacterium.divide() method to create a daughter cell of this agent
-	 * 
-	 * @throws CloneNotSupportedException	Exception thrown if the object cannot be cloned
-	 */
-	@Override
-	public void makeKid() throws CloneNotSupportedException {
-		super.makeKid();
-	}
-
-	/* ___________________ STEP METHODS _______________________________ */
-
-	/**
-	 * Called at each time step (under the control of the method Step of the
-	 * class Agent to avoid multiple calls
-	 */
-	
-	/**
-	 * \brief Called at each time step of the simulation to compute mass growth and update radius, mass, and volume
-	 * 
-	 * Called at each time step of the simulation (under the control of the method Step of the class Agent) to compute mass growth 
-	 * and update radius, mass, and volume. Also determines whether the agent has reached the size at which it must divide, and 
-	 * monitors agent death
-	 */
-	@Override
-	protected void internalStep() {
-		// Compute mass growth over all compartments
-		grow();
-
-		updateSize();
-
-		// test if the EPS capsule has to be excreted
-		manageEPS();
-
-		// Divide if you have to
-		if (willDivide()) divide();
-
-		// Die if you have to
-		if (willDie()){
-			this.death = "tooSmall";
-			die(true);
-		}
-	}
-
-	/**
-	 * \brief Converts the agent into particle EPS and inert on agent death
-	 * 
-	 * Converts the agent into particle EPS and inert on agent death
-	 * 
-	 * @param isStarving	Boolean noting whether the agent currently has access to any resources
-	 */
-<<<<<<< HEAD
-	public void die(boolean isStarving)
-	{
-=======
-	@Override
-	public void die(boolean isStarving) {
->>>>>>> 3408da98
-		super.die(isStarving);
-		if (isStarving && _hasEps)
-			excreteEPS(1.0);
-	}
-
-	/**
-	 * \brief Excretes EPS particle with 75% of initial mass if the EPS capsule is too thick
-	 * 
-	 * Excretes EPS particle with 75% of initial mass if the EPS capsule is too thick
-	 */
-	public void manageEPS() {
-		if (!_hasEps) { return; }
-
-		// manage excretion
-		if (_volume/_totalVolume<(1-getSpeciesParam().epsMax)) {
-			double ratio = ExtraMath.getUniRand(.6, .9);
-			excreteEPS(ratio);
-		}
-	}
-
-	/**
-	 * \brief Excretes part of the agents bound EPS as slime EPS
-	 * 
-	 * Excretes part of the agents bound EPS as slime EPS
-	 * 
-	 * @param ratio	Ratio of EPS that should be excreted
-	 */
-	public void excreteEPS(Double ratio)
-	{
-		int indexEPS = this._agentGrid.mySim.getParticleIndex("capsule");
-
-		// Check the mass to excrete exist
-		if (particleMass[indexEPS]*ratio == 0)
-			return;
-
-		// Create the particle
-		ParticulateEPS eps = (ParticulateEPS) _epsSpecies.getProgenitor();
-		// If the particle has been sucessfully created, update your size
-		if (eps.createByExcretion(this, ratio))
-		{
-			particleMass[indexEPS] *= (1.0 - ratio);
-			updateSize();
-		}
-	}
-	
-	/**
-	 * \brief Determines if this agent has reached either the radius size limit at which it will die, or a state of zero mass
-	 * 
-	 * Determines if this agent has reached either the radius size limit at which it will die, or a state of zero mass
-	 * 
-	 * @return Boolean value noting whether the cell will die (true) or not (false)
-	 */
-<<<<<<< HEAD
-	public boolean willDie()
-	{
-		return super.willDie();
-=======
-	@Override
-	public boolean willDie() {
-		updateRadius();
-		if (_totalMass<0) return true;
-		// Test cell radius
-		if (getRadius(false)<=ExtraMath.deviateFromCV(getSpeciesParam().deathRadius,
-				getSpeciesParam().deathRadiusCV)) return true;
-
-		// Test inert ratio
-		/*
-		 * if (_hasInert) { int indexInert =
-		 * this._agentGrid.mySim.getParticleIndex("inert"); double ratioInert =
-		 * particleMass[indexInert]/(particleMass[indexInert]+particleMass[0]);
-		 * if(ratioInert>0.7) return true; }
-		 */
-		return false;
->>>>>>> 3408da98
-	}
-
-	/**
-	 * \brief Sets the mass of the primary particle of the progenitor to half the mass at-division
-	 * 
-	 * This sets the mass of the primary particle of the progenitor to half the mass at-division (i.e. the average mass after division, 
-	 * regardless of babyMassFrac). The mass-at-division is determined by the particle density and the volume-at-division; volume is 
-	 * determined by the divRadius, or the divRadius and the z-resolution if in a 2D simulation.
-	 */
-	public void guessMass()
-	{
-		Double divVol;
-		// We calculate the mass-at-division
-		if (Simulator.isChemostat || _agentGrid.is3D) {
-			// In chemostats and 3D the cell is spherical
-			divVol = ExtraMath.volumeOfASphere(getSpeciesParam().divRadius);
-			//LogFile.writeLog("spherical divVol is "+divVol);
-		} 
-		else
-		{
-			//In 2D the cell is cylindrical
-			divVol = ExtraMath.volumeOfACylinder(getSpeciesParam().divRadius,
-													 _species.domain.length_Z);
-		}
-		particleMass[0] = getSpeciesParam().particleDensity[0] * divVol / 2;
-		updateMass();
-	}
-
-	/* _______________ FILE OUTPUT _____________________ */
-
-	/**
-	 * \brief Used in creation of results files - specifies the header of the columns of output information for this agent
-	 * 
-	 * Used in creation of results files - specifies the header of the columns of output information for this agent
-	 * 
-	 * @return	String specifying the header of each column of results associated with this agent
-	 */
-<<<<<<< HEAD
-	public StringBuffer sendHeader()
-	{
-		return super.sendHeader();
-=======
-	@Override
-	public String sendHeader() {
-		// return the header file for this agent's values after sending those for super
-		// (for a template on how to write the header, look in LocatedAgent.java)
-		StringBuffer tempString = new StringBuffer(super.sendHeader());
-
-		return tempString.toString();
->>>>>>> 3408da98
-	}
-
-	/**
-	 * \brief Used in creation of results files - creates an output string of information generated on this particular agent
-	 * 
-	 * Used in creation of results files - creates an output string of information generated on this particular agent
-	 * 
-	 * @return	String containing results associated with this agent
-	 */
-<<<<<<< HEAD
-	public StringBuffer writeOutput()
-	{
-		StringBuffer tempString = super.writeOutput();
-		return tempString;
-  	}
-=======
-	@Override
-	public String writeOutput() {
-		// write the data matching the header file
-		// (for a template on how to write data, look in LocatedAgent.java)
-		StringBuffer tempString = new StringBuffer(super.writeOutput());
-
-		return tempString.toString();
-	}
->>>>>>> 3408da98
-
-
-	/* _______________ RADIUS, MASS AND VOLUME _____________________ */
-
-	/**
-	 * \brief Update the volume of this agent by examining the particle density
-	 * 
-	 * Update the volume of this agent by examining the particle density
-	 */
-<<<<<<< HEAD
-	public void updateVolume()
-	{
-		_totalVolume = 0.0;
-		for (int i = 0; i<particleMass.length; i++)
-  			_totalVolume += particleMass[i]/getSpeciesParam().particleDensity[i];
-		
-  		// Compute volume without EPS capsule
-		if (_hasEps)
-		{
-  			int i = particleMass.length-1;
-  			_volume = _totalVolume-particleMass[i]/getSpeciesParam().particleDensity[i];
-  		}
-		else
-=======
-	@Override
-	public void updateVolume() {
-		_totalVolume = 0;
-		for (int i = 0; i<particleMass.length; i++) {
-			_totalVolume += particleMass[i]/getSpeciesParam().particleDensity[i];
-		}
-
-		// Compute volume without EPS capsule
-		if (_hasEps) {
-			int i = particleMass.length-1;
-			_volume = _totalVolume-particleMass[i]/getSpeciesParam().particleDensity[i];
-		} else {
->>>>>>> 3408da98
-			_volume = _totalVolume;
-  	}
-
-
-	/**
-	 * \brief Return the set of parameters that is associated with the object of this species
-	 * 
-	 * Return the set of parameters that is associated with the object of this species
-	 * 
-	 * @return Object of BacteriumParam that stores the parameters associated with this species
-	 */
-	@Override
-	public BacteriumParam getSpeciesParam() {
-		return (BacteriumParam) _speciesParam;
-	}
-
-	/**
-	 * \brief Determine whether this bacterium contains any eps particles (capsule in the protocol file)
-	 * 
-	 *  Determine whether this bacterium contains any eps particles (capsule in the protocol file)
-	 *  
-	 *  @return Boolean noting whether this bacterium object contains eps particles
-	 */
-	@Override
-	public boolean hasEPS() {
-		return _hasEps;
-	}
-
-	/**
-	 * \brief Determine whether this bacterium contains any inert particles.
-	 * 
-	 *  Determine whether this bacterium contains any inert particles.
-	 *  
-	 *  @return Boolean noting whether this bacterium object contains inert particles
-	 */
-	@Override
-	public boolean hasInert() {
-		return _hasInert;
-	}
-
-	/**
-	 * \brief Return the simulation time at which this agent was created
-	 * 
-	 * Return the simulation time at which this agent was created
-	 * 
-	 * @return	Double noting the simulation time at which this agent was created
-	 */
-	public double getBirthday(){
-		return this._birthday;
-	}
-
-	/**
-	 * \brief Compute the active fraction of the bacterium, ignoring EPS (i.e. only compare active and inert compartments)
-	 * 
-	 * Compute the active fraction of the bacterium, ignoring EPS (i.e. only compare active and inert compartments)
-	 * 
-	 * @return Double noting the fraction of the bacterium that is active
-	 */
-<<<<<<< HEAD
-	public double getActiveFrac()
-	{
-		if ( ! hasInert() )
-			return 1.0;
-  		int indexActive = this._agentGrid.mySim.getParticleIndex("biomass");
-  		int indexInert = this._agentGrid.mySim.getParticleIndex("inert");
-		Double val = particleMass[indexActive]/(particleMass[indexActive] + particleMass[indexInert]); 
-		if (Double.isNaN(val))
-			val = 1.0;
-  		return val;
-  	}
-=======
-	@Override
-	public double getActiveFrac() {
-		if (!hasInert()) return 1.0;
-
-		int indexActive = this._agentGrid.mySim.getParticleIndex("biomass");
-		int indexInert = this._agentGrid.mySim.getParticleIndex("inert");
-
-		double val = particleMass[indexActive]/(particleMass[indexActive] + particleMass[indexInert]); 
-
-		if (Double.isNaN(val)) val = 1.0;
-
-		return val;
-	}
->>>>>>> 3408da98
-
-
-
-	/**
-	 * \brief Send the colour associated to the species to the defined EPS capsule (if appropriate)
-	 * 
-	 * Send the colour associated to the species to the defined EPS capsule (if appropriate)
-	 * 
-	 * @return Color object that this species of Bacterium has been assigned
-	 */
-	@Override
-	public Color getColorCapsule() {
-		if (_epsSpecies==null) return getSpeciesParam().epsColor;
-		else return _epsSpecies.color;
-	}
-
-
-	/**
-	 * \brief Used for POV-Ray output, defines the colour that this species of Bacterium has been assigned
-	 * 
-	 * Used for POV-Ray output, defines the colour that this species of Bacterium has been assigned
-	 * 
-	 * @return Color object that this species of Bacterium has been assigned
-	 */
-	@Override
-	public Color getColor() {
-		return super.getColor();
-
-
-	}
-
-	
-	public void addActiveReaction(Reaction aReaction, Boolean useDefaultParam) {
-		// TODO Auto-generated method stub
-		
-	}
-
-	
-	public void addReaction(Reaction aReaction, Boolean useDefaultParam) {
-		// TODO Auto-generated method stub
-		
-	}
-}
+	public double getActiveFrac()
+	{
+		if ( ! hasInert() )
+			return 1.0;
+  		int indexActive = this._agentGrid.mySim.getParticleIndex("biomass");
+  		int indexInert = this._agentGrid.mySim.getParticleIndex("inert");
+		Double val = particleMass[indexActive]/(particleMass[indexActive] + particleMass[indexInert]); 
+		if (Double.isNaN(val))
+			val = 1.0;
+  		return val;
+  	}
+
+	/**
+	 * \brief Send the colour associated to the species to the defined EPS capsule (if appropriate)
+	 * 
+	 * Send the colour associated to the species to the defined EPS capsule (if appropriate)
+	 * 
+	 * @return Color object that this species of Bacterium has been assigned
+	 */
+	@Override
+	public Color getColorCapsule() {
+		if (_epsSpecies==null) return getSpeciesParam().epsColor;
+		else return _epsSpecies.color;
+	}
+
+
+	/**
+	 * \brief Used for POV-Ray output, defines the colour that this species of Bacterium has been assigned
+	 * 
+	 * Used for POV-Ray output, defines the colour that this species of Bacterium has been assigned
+	 * 
+	 * @return Color object that this species of Bacterium has been assigned
+	 */
+	@Override
+	public Color getColor() {
+		return super.getColor();
+
+
+	}
+
+	
+	public void addActiveReaction(Reaction aReaction, Boolean useDefaultParam) {
+		// TODO Auto-generated method stub
+		
+	}
+
+	
+	public void addReaction(Reaction aReaction, Boolean useDefaultParam) {
+		// TODO Auto-generated method stub
+		
+	}
+}