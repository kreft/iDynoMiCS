/**
 * \package simulator.agent.zoo
 * \brief Package of agents that can be included in iDynoMiCS and classes to store parameters for these agent types
 * 
 * Package of agents that can be included in iDynoMiCS and classes to store parameters for these agent types. This package is 
 * part of iDynoMiCS v1.2, governed by the CeCILL license under French law and abides by the rules of distribution of free software.  
 * You can use, modify and/ or redistribute iDynoMiCS under the terms of the CeCILL license as circulated by CEA, CNRS and INRIA at 
 * the following URL  "http://www.cecill.info".
 */
package simulator.agent;

import java.util.ArrayList;
import org.jdom.Element;

import idyno.SimTimer;
import simulator.Simulator;
import simulator.SpatialGrid;
import simulator.reaction.Reaction;
import utils.ExtraMath;
import utils.XMLParser;

/**
 * \brief Extension of Agent and SpecialisedAgent - adds reaction information to model agent involvement in reactions
 * 
 * Extension of Agent and SpecialisedAgent - adds reaction information to model agent involvement in reactions
 * 
 * @author Andreas Dötsch (andreas.doetsch@helmholtz-hzi.de), Helmholtz Centre for Infection Research (Germany)
 * @author Laurent Lardon (lardonl@supagro.inra.fr), INRA, France
 * @author Brian Merkey (brim@env.dtu.dk, bvm@northwestern.edu), Department of Engineering Sciences and Applied Mathematics, Northwestern University (USA)
 *
 */
public abstract class ActiveAgent extends SpecialisedAgent implements HasReaction {

	// Parameters common to all agents of this class

	// Parameters common (strict egality) to all agents of a Species

	// massic growth rate of the agent (the sum of the growth rate of all of
	// its compounds)

	/**
	 * Array of all the reactions this agent is involved in
	 */
	public Reaction[]            allReactions;
	
	/**
	 * Array of the reactions that are active
	 */
	protected ArrayList<Integer> reactionActive;
	
	/**
	 * Array of all reactions (even those not active on this agent)
	 */
	protected ArrayList<Integer> reactionKnown;

	/**
	 * Net growth rate of this agent due to reactions
	 */
	protected Double _netGrowthRate = 0.0;
	
	/**
	 * Net volume change rate of this agent due to reactions
	 */
	protected Double _netVolumeRate = 0.0;

	/**
	 * Growth rate of this agent due to reactions
	 */
	protected Double[] growthRate;
	
	/**
	 * The change to each particle due to reactions. Units fg.
	 */
	protected Double[] deltaParticle;
	
	// Reaction parameters : (potentially)mutated from species parameters
	
	/**
	 * Solute yield for reactions involving this agent
	 */
	public Double[][] soluteYield;
	
	/**
	 * Array of the kinetic factor parameters for the reactions this agent is involved in
	 */
	public Double[][] reactionKinetic;
	
	/**
	 * Particle yield for reactions involving this agent
	 */
	public Double[][] particleYield;

	/**
	 * Mass of the agent (table for all particles belonging to the agent)
	 */
	public Double[] particleMass;
	
	/**
	 * Sum of masses of all particles
	 */
	protected Double _totalMass;

	/**
	 * \brief Creates an ActiveAgent object and initialises the object in which associated parameters are stored
	 * 
	 * Creates a ActiveAgent object and initialises the object in which associated parameters are stored
	 */
	public ActiveAgent() {
		super();
		_speciesParam = new ActiveParam();

	}

	/**
	 * \brief Creates an agent of the specified species and notes the grid in which this is assigned
	 *
	 * Creates an agent of the specified species and notes the grid in which this is assigned
	 * 
	 * @param aSim	The simulation object used to simulate the conditions specified in the protocol file
	 * @param xmlMarkUp	A species mark-up within the specified protocol file
	 */
	@Override
	public void initFromProtocolFile(Simulator aSim, XMLParser xmlMarkUp) 
	{
		// Initialisation common to all specialised agents
		super.initFromProtocolFile(aSim, xmlMarkUp);

		/* Create internal compounds________________________________________ */

		// Initialize tables for the compartments description
		int nParticle = aSim.particleDic.size();
		int nReaction = aSim.reactionList.length;
		int nSolute = aSim.soluteList.length;
		int reacIndex;
		
		// Initialise value as a Double[] of zero's
		particleMass = ExtraMath.newDoubleArray(nParticle);
		
		// Build the list of particles
		XMLParser parser;
		int particleIndex;
		
		for (Element aChild : xmlMarkUp.getChildren("particle"))
		{
			// Initialize the xml parser
			parser = new XMLParser(aChild);
			particleIndex = aSim.getParticleIndex(parser.getAttribute("name"));
			
			// Set the average mass of the particle within the initial
			// population
			particleMass[particleIndex] = parser.getParamMass("mass");
		}
		
		deltaParticle = ExtraMath.newDoubleArray(particleMass.length);
		
		updateMass();
		
		/* Create description of reactions _________________________________ */

		// Initialize the arrays
		allReactions = aSim.reactionList;
		reactionKnown = new ArrayList<Integer>();
		reactionActive = new ArrayList<Integer>();
		growthRate = ExtraMath.newDoubleArray(nReaction);

		soluteYield = ExtraMath.newDoubleArray(nReaction, nSolute);
		// Do not initialise reactionKinetic using ExtraMath.newDoubleArray()
		// as the number of j-elements in each i-array varies. Each i-array is
		// cloned from the reaction mark up, so no need to fill with zeros now.
		reactionKinetic = new Double[nReaction][];
		
		particleYield = ExtraMath.newDoubleArray(nReaction, nParticle);

		// Read the XML file

		for (Element aReactionMarkUp : xmlMarkUp.buildSetMarkUp("reaction")) {
			reacIndex = aSim.getReactionIndex(aReactionMarkUp.getAttributeValue("name"));
			Reaction aReaction = allReactions[reacIndex];

			// Add the reaction to the list of known (and active) reactions
			reactionKnown.add(reacIndex);
			if (aReactionMarkUp.getAttributeValue("status").equals("active")) {
				reactionActive.add(reacIndex);
			}

			// If reaction parameters have been redefined, load them ; else load
			// the parameters defined for the reaction
			if (aReactionMarkUp.getContentSize()==0) {
				soluteYield[reacIndex] = aReaction.getSoluteYield();
				particleYield[reacIndex] = aReaction.getParticulateYield();
				reactionKinetic[reacIndex] = aReaction.getKinetic();
			} else {
				aReaction.initFromAgent(this, aSim, new XMLParser(aReactionMarkUp));
			}
		}

		// Now copy these value in the speciesParam strucure
		getSpeciesParam().soluteYield = soluteYield.clone();
		getSpeciesParam().particleYield = particleYield.clone();
		getSpeciesParam().reactionKinetic = reactionKinetic.clone();

	}

	/**
	 * \brief Create an agent using information in a previous state or initialisation file
	 * 
	 * Create an agent using information in a previous state or initialisation file
	 * 
	 * @param aSim	The simulation object used to simulate the conditions specified in the protocol file
	 * @param singleAgentData	Data from the result or initialisation file that is used to recreate this agent
	 */
	@Override
	public void initFromResultFile(Simulator aSim, String[] singleAgentData) {
		// this routine will read data from the end of the singleAgentData array
		// and then pass the remaining values onto the super class

		// find the position to start at by using length and number of values read
		int nValsRead = 2 + particleMass.length;
		int iDataStart = singleAgentData.length - nValsRead;

		// read in info from the result file IN THE SAME ORDER AS IT WAS OUTPUT

		// Particle Masses
		for (int iComp = 0; iComp<particleMass.length; iComp++)
			particleMass[iComp] = Double.parseDouble(singleAgentData[iDataStart+iComp]);
		
		deltaParticle = ExtraMath.newDoubleArray(particleMass.length);
		
		// other values
		_netGrowthRate = Double.parseDouble(singleAgentData[iDataStart+particleMass.length]);
		_netVolumeRate = Double.parseDouble(singleAgentData[iDataStart+particleMass.length+1]);

		// now go up the hierarchy with the rest of the data
		String[] remainingSingleAgentData = new String[iDataStart];
		for (int i=0; i<iDataStart; i++)
			remainingSingleAgentData[i] = singleAgentData[i];
		super.initFromResultFile(aSim, remainingSingleAgentData);

		// finally some creation-time calls
		updateSize();
		registerBirth();		
	}	

	/**
	 * \brief Mutate any inherited parameters for a population of agents
	 * 
	 * Mutate any inherited parameters for a population of agents. KA June 2013 - not sure this action is implemented
	 */
	@Override
	public void mutatePop() {
		// Mutate parameters inherited
		super.mutatePop();
		// Now mutate your own class parameters
	}

	/**
	 * \brief Create a new agent with mutated parameters based on species default values. Agent is not located
	 * 
	 * Create a new agent with mutated parameters based on species default values. Agent is not located
	 */
	@Override
	public void createNewAgent() {
		try {
			ActiveAgent baby = (ActiveAgent) sendNewAgent();
			baby.mutatePop();

			// Register the baby in the pathway guilds an
			baby.registerBirth();

		} catch (CloneNotSupportedException e) {
			System.out.println("At ActiveAgent: createNewAgent error " + e);
		}
	}

	/**
	 * \brief Registers a created agent into a respective container. Each agent must be referenced by one such container.
	 *  
	 * Registers a created agent into a respective container. Each agent must be referenced by one such container. In this case, the 
	 * species is registered into the agent grid
	 */
	@Override
	public void registerBirth() {
		super.registerBirth();
		// register the agent in the metabolic containers
		registerOnAllActiveReaction();
	}

	@Override
	@SuppressWarnings("unchecked")
	/**
	 * \brief Clones this agent object, creating a new progeny of this agent. Ensures new clone inherits same parameters as parents
	 * 
	 * Clones this agent object, creating a new progeny of this agent. Ensures new clone inherits same parameters as parents
	 * 
	 * @throws CloneNotSupportedException	Exception should the class not implement Cloneable
	 */
	public Object clone() throws CloneNotSupportedException
	{
		ActiveAgent out = (ActiveAgent) super.clone();
		out.reactionActive = (ArrayList<Integer>) this.reactionActive.clone();
		out.reactionKnown = (ArrayList<Integer>) this.reactionKnown.clone();
		out.allReactions = this.allReactions.clone();
		out.growthRate = ExtraMath.newDoubleArray(this.growthRate.length);
		// No need to initialise out.soluteYield, out.reactionKinetic, or
		// out.particleYield using ExtraMath.newDoubleArray() as their elements
		// are all cloned from this agent.
		out.soluteYield = new Double[this.soluteYield.length][];
		for (int iter = 0; iter < this.soluteYield.length; iter++)
			out.soluteYield[iter] = this.soluteYield[iter].clone();
		out.reactionKinetic = new Double[this.reactionKinetic.length][];
		out.particleYield = new Double[this.particleYield.length][];
		for (int iter = 0; iter < this.reactionKnown.size(); iter++)
		{
			int jReac = this.reactionKnown.get(iter);
			if ( ! this.reactionKinetic[jReac].equals(null) )
				out.reactionKinetic[jReac] = this.reactionKinetic[jReac].clone();
			else
				out.reactionKinetic[jReac] = ExtraMath.newDoubleArray(1);
			out.particleYield[jReac] = this.particleYield[jReac].clone();
		}
			
		out.particleMass = this.particleMass.clone();

<<<<<<< HEAD
		return (Object) out;
=======
		o.particleMass = this.particleMass.clone();

		return o;
>>>>>>> 3408da98
	}

	/**
	 * \brief Mutate any inherited parameters for this particular agent
	 * 
	 * Mutate any inherited parameters for this particular agent. KA June 2013 - not sure this action is implemented
	 */
	@Override
	public void mutateAgent() {
		// Mutate parameters inherited
		super.mutateAgent();
		// Now mutate your own class parameters

	}

	/**
	 * \brief Notifies the simulation that this agent has become too small and is then counted as dead.
	 * 
	 * Notifies the simulation that this agent has become too small and is then counted as dead. Decreases the population of this species
	 * 
	 * @param isStarving	Boolean noting whether the agent currently has access to any resources
	 */
<<<<<<< HEAD
	public void die(boolean isStarving)
	{
=======
	@Override
	public void die(boolean isStarving) {
>>>>>>> 3408da98
		super.die(isStarving);
		// If you are too small, you must die !
		// Decrease the population of your species
		
		// Unregister from the metabolic guilds
		unregisterFromAllActiveReactions();
	}

	/**
	 * \brief Called at each time step of the simulation to compute cell growth, update size, and monitor cell death and division
	 * 
	 * Called at each time step of the simulation to compute cell growth, update size, and monitor cell death. Also determines whether 
	 * the agent has reached the size at which it must divide
	 */
	@Override
	protected void internalStep() {
		grow();
		updateSize();
	}
	
	/**
	 * \brief Put growth rates into effect by changing the particle masses.
	 */
	public void grow()
	{
		updateGrowthRates();

		// We adjust the particle masses after calculating all the deltaParticle values
		// so that the reactions occur simultaneously
		for (int i = 0; i < particleMass.length; i++)
			particleMass[i] += deltaParticle[i];
	}
	
	/**
	 * \brief Perform agent growth by calling all active reaction pathways.
	 * 
	 */
	protected void updateGrowthRates()
	{
		Double deltaMass = 0.0;
		for (int i = 0; i < particleMass.length; i++)
			deltaParticle[i] = 0.0;
		
		int reacIndex = 0;
		// TODO RC 20 Jan 2014: Shouldn't this be the agentTimeStep?
		Double tStep = SimTimer.getCurrentTimeStep();
		Double catMass = 0.0; // Catalyst mass
		Double catYield = 0.0;
		_netGrowthRate = 0.0;
		_netVolumeRate = 0.0;
		
		// Compute mass growth rate of each active reaction
		for (int iReac = 0; iReac<reactionActive.size(); iReac++)
		{
			// Compute the growth rate
			reacIndex = reactionActive.get(iReac);
			catMass = particleMass[allReactions[reacIndex]._catalystIndex];
			// get the growth rate in [fgX.hr-1]
			growthRate[reacIndex] = allReactions[reacIndex].computeSpecGrowthRate(this);
			
			for (int i = 0; i<particleYield[reacIndex].length; i++)
			{
				if (allReactions[reacIndex].autocatalytic)
				{
					// Exponential growth/decay
					catYield = particleYield[reacIndex][allReactions[reacIndex]._catalystIndex];
					deltaParticle[i] += catMass * (particleYield[reacIndex][i]/catYield)
									    	* Math.expm1(catYield * growthRate[reacIndex]*tStep);
					deltaMass = deltaParticle[i]/tStep;
				}
				else
				{
					// Constant growth/decay
					deltaMass = catMass * particleYield[reacIndex][i]*growthRate[reacIndex];
					deltaParticle[i] += deltaMass*tStep;
				}
				_netGrowthRate += deltaMass;
				_netVolumeRate += deltaMass/getSpeciesParam().particleDensity[i];
			}
		}
		
	}
	
	/**
	 * \brief Update size of agent to take growth into account
	 * 
	 * Update mass of agent to take growth into account
	 * 
	 */
	public void updateSize() {
		updateMass();
	}

	/**
	 * \brief Update mass of agent, summing the particle mass
	 * 
	 * Update mass of agent, summing the particle mass
	 */
	public void updateMass()
	{
		_totalMass = ExtraMath.sum(particleMass);
	}

	/* ______________________ REACTION MANAGEMENT __________________________ */

	/**
	 * \brief Add the reaction to the list of known reactions
	 * 
	 * Add the reaction to the list of known reactions
	 * 
	 * @param aReaction	The reaction to add to the list
	 * @param useDefaultParam	Whether to use default reaction parameters or bespoke parameters have been specified in the protocol file
	 */
	@Override
	public void addReaction(Reaction aReaction, boolean useDefaultParam) {
		// Add the reaction to the list of known reaction
		reactionKnown.add(aReaction.reactionIndex);

		// Test if specific parameters exist for this reaction
		int index = aReaction.reactionIndex;
		boolean test = getSpeciesParam().soluteYield[index]==null;

		if (useDefaultParam||test) {
			// Use parameters defined in the reaction object
			reactionKinetic[index] = aReaction.getKinetic();
			soluteYield[index] = aReaction.getSoluteYield();
			particleYield[index] = aReaction.getParticulateYield();
		} else {

			// Use parameters defined in the speciesParam structure
			reactionKinetic[index] = getSpeciesParam().reactionKinetic[index];
			soluteYield[index] = getSpeciesParam().soluteYield[index];
			particleYield[index] = getSpeciesParam().particleYield[index];
		}
	}

	/**
	 * \brief Adds an active reaction to the list of known reactions and switches the reaction on
	 * 
	 * Adds an active reaction to the list of known reactions and switches the reaction on
	 * 
	 * @param aReaction	The reaction to add to the list
	 * @param useDefaultParam	Whether to use default reaction parameters or bespoke parameters have been specified in the protocol file
	 * 
	 */
	@Override
	public void addActiveReaction(Reaction aReaction, boolean useDefaultParam) {
		addReaction(aReaction, useDefaultParam);
		switchOnReaction(aReaction);
	}

	/**
	 * \brief Remove a reaction from the list of known reactions
	 * 
	 * Remove a reaction from the list of known reactions
	 * 
	 * @param aPathway	The reaction to remove from the list
	 */
	@Override
	public void removeReaction(Reaction aPathway) {
		switchOffreaction(aPathway);
		reactionKnown.remove(aPathway);
	}

	/**
	 * \brief Switches off a reaction by removing it from the active reaction array
	 * 
	 * Switches off a reaction by removing it from the active reaction array. BVM 27.11.08: added the '.reactionIndex' calls to the 
	 * two lines below in order to get this function to work correctly
	 * 
	 * @param aPathway	The reaction to switch off
	 */ 
	@Override
	public void switchOffreaction(Reaction aPathway) {
		if (reactionActive.contains(aPathway.reactionIndex)) {
			// need to remove using indexOf because the remove(object) version thinks
			// the int being passed in is the index to remove rather than the object to remove
			reactionActive.remove(reactionActive.indexOf(aPathway.reactionIndex));
			aPathway.removeAgent(this);
		}
	}

	/**
	 * \brief Switches on a reaction by adding it to the active reaction array
	 * 
	 * Switches off a reaction by adding it to the active reaction array. BVM 27.11.08: added the if statement to prevent adding a 
	 * reaction if it is already present
	 * 
	 * @param aReaction	The reaction to switch on
	 */ 
	@Override
	public void switchOnReaction(Reaction aReaction) {
		//		System.out.println("Turn it on? "+aReaction.reactionName);
		if (!reactionActive.contains(aReaction.reactionIndex)) {
			//			System.out.println("Turn on: "+aReaction.reactionName);
			reactionActive.add(aReaction.reactionIndex);
			aReaction.addAgent(this);
		}
	}

	/**
	 * \brief Register the agent on each guild of its activated pathways. Called by makeKid
	 * 
	 * Register the agent on each guild of its activated pathways. Called by makeKid
	 */
	public void registerOnAllActiveReaction() {
		for (int iReac = 0; iReac<reactionActive.size(); iReac++) {
			allReactions[reactionActive.get(iReac)].addAgent(this);
		}
	}

	/**
	 * \brief Called by the die method, to unregister the agent from all active reactions
	 * 
	 * Called by the die method, to unregister the agent from all active reactions
	 */
	public void unregisterFromAllActiveReactions() {
		for (int iReac = 0; iReac<reactionActive.size(); iReac++) {
			allReactions[reactionActive.get(iReac)].removeAgent(this);
		}
	}

	/**
	 * \brief Add the reacting concentration of an agent to the received grid
	 * 
	 * Add the reacting concentration of an agent to the received grid
	 * 
	 * @param aSpG	Spatial grid used to sum catalysing mass
	 * @param catalystIndex	Index of the compartment of the cell supporting the reaction
	 */
	public void fitMassOnGrid(SpatialGrid aSpG, int catalystIndex) {
	}

	/**
	 * \brief Add the reaction/growth rate of an agent on received grid, for a specified reaction
	 * 
	 * Add the total reaction/growth rate of an agent on received grid, for a specified reaction
	 * 
	 * @param aRateGrid	Spatial grid used to store total reaction rate
	 * @param reactionIndex	Index of this declared reaction in the simulation dictionary
	 */
	public void fitReacRateOnGrid(SpatialGrid aRateGrid, int reactionIndex) {
	}

	/**
	 * \brief Add the total concentration of an agent on received grid
	 * 
	 * Add the total concentration of an agent on received grid
	 * 
	 * @param aSpG	Spatial grid used to sum total mass
	 */
	public void fitMassOnGrid(SpatialGrid aSpG) {
	}

	/**
	 * \brief Used in creation of results files - specifies the header of the columns of output information for this agent
	 * 
	 * Used in creation of results files - specifies the header of the columns of output information for this agent
	 * 
	 * @return	String specifying the header of each column of results associated with this agent
	 */
<<<<<<< HEAD
	public StringBuffer sendHeader()
	{
		StringBuffer tempString = super.sendHeader();
		for (String particle : _species.currentSimulator.particleDic)
			tempString.append(","+particle);
		tempString.append(",growthRate,volumeRate");
		return tempString;
=======
	@Override
	public String sendHeader() {
		// return the header file for this agent's values after sending those for super
		StringBuffer tempString = new StringBuffer(super.sendHeader());
		tempString.append(",");

		// particle types
		for (int i = 0; i<particleMass.length; i++) {
			tempString.append(_species.currentSimulator.particleDic.get(i));
			tempString.append(",");
		}
		tempString.append("growthRate,volumeRate");
		return tempString.toString();
>>>>>>> 3408da98
	}

	/**
	 * \brief Used in creation of results files - creates an output string of information generated on this particular agent
	 * 
	 * Used in creation of results files - creates an output string of information generated on this particular agent
	 * 
	 * @return	String containing results associated with this agent
	 */
<<<<<<< HEAD
	public StringBuffer writeOutput() {
=======
	@Override
	public String writeOutput() {
>>>>>>> 3408da98
		// write the data matching the header file
		StringBuffer tempString = super.writeOutput();

		// Mass of different particles
		for (int i = 0; i < particleMass.length; i++)
			tempString.append(","+particleMass[i]);
		
		// Agent growth and volume rates
		tempString.append(","+_netGrowthRate+","+_netVolumeRate);
		return tempString;
	}

	/**
	 * \brief Return total mass of this agent
	 *
	 * Return total mass of this agent
	 *
	 * @return Double stating the total mass of this agent
	 */
	public Double getTotalMass() {
		return _totalMass;
	}

	/**
	 * \brief Return particle mass of this agent
	 *
	 * Return particle mass of this agent
	 *
	 * @return Double stating the particle mass of this agent
	 */
	public Double getParticleMass(int particleIndex)
	{
		return particleMass[particleIndex];
	}

	/**
	 * \brief Return net growth rate of this agent
	 *
	 * Return net growth rate of this agent
	 *
	 * @return Double stating the net growth rate of this agent
	 */
	public Double getNetGrowth()
	{
		return _netGrowthRate;
	}

	/**
	 * \brief Return volume growth rate of this agent
	 *
	 * Return volume growth rate of this agent
	 *
	 * @return Double stating the volume growth rate of this agent
	 */
	public Double getVolGrowth()
	{
		return _netVolumeRate;
	}

	/**
	 * \brief Set net growth rate of this agent
	 *
	 * Set net growth rate of this agent
	 *
	 * @param value	Double stating the net growth rate of this agent
	 */
	public void setNetGrowth(Double value)
	{
		_netGrowthRate = value;
	}

	/**
	 * \brief Return solute yield for a particular reaction
	 * 
	 * Return solute yield for a particular reaction
	 * 
	 * @param indexReaction	Index to a reaction in the simulation dictionary
	 * @return	Double array of the solute yields for that reaction
	 */
	public Double[] getSoluteYield(int indexReaction)
	{
		return soluteYield[indexReaction];
	}

	/**
	 * \brief Return the reaction kinetic parameters for a particular reaction
	 * 
	 * Return rection kinetic parameters for a particular reaction
	 * 
	 * @param indexReaction	Index to a reaction in the simulation dictionary
	 * @return	Double array of the rection kinetic parameters for that reaction
	 */
	public Double[] getReactionKinetic(int indexReaction)
	{
		return reactionKinetic[indexReaction];
	}

	/**
	 * \brief Return the parameters associated with this agent (speciesParam)
	 * 
	 * Return the parameters associated with this agent (speciesParam)
	 * 
	 * @return ActiveParam object containing the species associated with this agent
	 */
<<<<<<< HEAD
	public ActiveParam getSpeciesParam()
	{
=======
	@Override
	public ActiveParam getSpeciesParam() {
>>>>>>> 3408da98
		return (ActiveParam) _speciesParam;
	}



}
<|MERGE_RESOLUTION|>--- conflicted
+++ resolved
@@ -1,775 +1,743 @@
-/**
- * \package simulator.agent.zoo
- * \brief Package of agents that can be included in iDynoMiCS and classes to store parameters for these agent types
- * 
- * Package of agents that can be included in iDynoMiCS and classes to store parameters for these agent types. This package is 
- * part of iDynoMiCS v1.2, governed by the CeCILL license under French law and abides by the rules of distribution of free software.  
- * You can use, modify and/ or redistribute iDynoMiCS under the terms of the CeCILL license as circulated by CEA, CNRS and INRIA at 
- * the following URL  "http://www.cecill.info".
- */
-package simulator.agent;
+/**
+ * \package simulator.agent.zoo
+ * \brief Package of agents that can be included in iDynoMiCS and classes to store parameters for these agent types
+ * 
+ * Package of agents that can be included in iDynoMiCS and classes to store parameters for these agent types. This package is 
+ * part of iDynoMiCS v1.2, governed by the CeCILL license under French law and abides by the rules of distribution of free software.  
+ * You can use, modify and/ or redistribute iDynoMiCS under the terms of the CeCILL license as circulated by CEA, CNRS and INRIA at 
+ * the following URL  "http://www.cecill.info".
+ */
+package simulator.agent;
+
+import java.util.ArrayList;
+import org.jdom.Element;
+
+import idyno.SimTimer;
+import simulator.Simulator;
+import simulator.SpatialGrid;
+import simulator.reaction.Reaction;
+import utils.ExtraMath;
+import utils.XMLParser;
+
+/**
+ * \brief Extension of Agent and SpecialisedAgent - adds reaction information to model agent involvement in reactions
+ * 
+ * Extension of Agent and SpecialisedAgent - adds reaction information to model agent involvement in reactions
+ * 
+ * @author Andreas Dötsch (andreas.doetsch@helmholtz-hzi.de), Helmholtz Centre for Infection Research (Germany)
+ * @author Laurent Lardon (lardonl@supagro.inra.fr), INRA, France
+ * @author Brian Merkey (brim@env.dtu.dk, bvm@northwestern.edu), Department of Engineering Sciences and Applied Mathematics, Northwestern University (USA)
+ *
+ */
+public abstract class ActiveAgent extends SpecialisedAgent implements HasReaction {
+
+	// Parameters common to all agents of this class
+
+	// Parameters common (strict egality) to all agents of a Species
+
+	// massic growth rate of the agent (the sum of the growth rate of all of
+	// its compounds)
+
+	/**
+	 * Array of all the reactions this agent is involved in
+	 */
+	public Reaction[]            allReactions;
+	
+	/**
+	 * Array of the reactions that are active
+	 */
+	protected ArrayList<Integer> reactionActive;
+	
+	/**
+	 * Array of all reactions (even those not active on this agent)
+	 */
+	protected ArrayList<Integer> reactionKnown;
+
+	/**
+	 * Net growth rate of this agent due to reactions
+	 */
+	protected Double _netGrowthRate = 0.0;
+	
+	/**
+	 * Net volume change rate of this agent due to reactions
+	 */
+	protected Double _netVolumeRate = 0.0;
+
+	/**
+	 * Growth rate of this agent due to reactions
+	 */
+	protected Double[] growthRate;
+	
+	/**
+	 * The change to each particle due to reactions. Units fg.
+	 */
+	protected Double[] deltaParticle;
+	
+	// Reaction parameters : (potentially)mutated from species parameters
+	
+	/**
+	 * Solute yield for reactions involving this agent
+	 */
+	public Double[][] soluteYield;
+	
+	/**
+	 * Array of the kinetic factor parameters for the reactions this agent is involved in
+	 */
+	public Double[][] reactionKinetic;
+	
+	/**
+	 * Particle yield for reactions involving this agent
+	 */
+	public Double[][] particleYield;
+
+	/**
+	 * Mass of the agent (table for all particles belonging to the agent)
+	 */
+	public Double[] particleMass;
+	
+	/**
+	 * Sum of masses of all particles
+	 */
+	protected Double _totalMass;
+
+	/**
+	 * \brief Creates an ActiveAgent object and initialises the object in which associated parameters are stored
+	 * 
+	 * Creates a ActiveAgent object and initialises the object in which associated parameters are stored
+	 */
+	public ActiveAgent() {
+		super();
+		_speciesParam = new ActiveParam();
+
+	}
+
+	/**
+	 * \brief Creates an agent of the specified species and notes the grid in which this is assigned
+	 *
+	 * Creates an agent of the specified species and notes the grid in which this is assigned
+	 * 
+	 * @param aSim	The simulation object used to simulate the conditions specified in the protocol file
+	 * @param xmlMarkUp	A species mark-up within the specified protocol file
+	 */
+	@Override
+	public void initFromProtocolFile(Simulator aSim, XMLParser xmlMarkUp) 
+	{
+		// Initialisation common to all specialised agents
+		super.initFromProtocolFile(aSim, xmlMarkUp);
+
+		/* Create internal compounds________________________________________ */
+
+		// Initialize tables for the compartments description
+		int nParticle = aSim.particleDic.size();
+		int nReaction = aSim.reactionList.length;
+		int nSolute = aSim.soluteList.length;
+		int reacIndex;
+		
+		// Initialise value as a Double[] of zero's
+		particleMass = ExtraMath.newDoubleArray(nParticle);
+		
+		// Build the list of particles
+		XMLParser parser;
+		int particleIndex;
+		
+		for (Element aChild : xmlMarkUp.getChildren("particle"))
+		{
+			// Initialize the xml parser
+			parser = new XMLParser(aChild);
+			particleIndex = aSim.getParticleIndex(parser.getAttribute("name"));
+			
+			// Set the average mass of the particle within the initial
+			// population
+			particleMass[particleIndex] = parser.getParamMass("mass");
+		}
+		
+		deltaParticle = ExtraMath.newDoubleArray(particleMass.length);
+		
+		updateMass();
+		
+		/* Create description of reactions _________________________________ */
+
+		// Initialize the arrays
+		allReactions = aSim.reactionList;
+		reactionKnown = new ArrayList<Integer>();
+		reactionActive = new ArrayList<Integer>();
+		growthRate = ExtraMath.newDoubleArray(nReaction);
+
+		soluteYield = ExtraMath.newDoubleArray(nReaction, nSolute);
+		// Do not initialise reactionKinetic using ExtraMath.newDoubleArray()
+		// as the number of j-elements in each i-array varies. Each i-array is
+		// cloned from the reaction mark up, so no need to fill with zeros now.
+		reactionKinetic = new Double[nReaction][];
+		
+		particleYield = ExtraMath.newDoubleArray(nReaction, nParticle);
+
+		// Read the XML file
+
+		for (Element aReactionMarkUp : xmlMarkUp.buildSetMarkUp("reaction")) {
+			reacIndex = aSim.getReactionIndex(aReactionMarkUp.getAttributeValue("name"));
+			Reaction aReaction = allReactions[reacIndex];
+
+			// Add the reaction to the list of known (and active) reactions
+			reactionKnown.add(reacIndex);
+			if (aReactionMarkUp.getAttributeValue("status").equals("active")) {
+				reactionActive.add(reacIndex);
+			}
+
+			// If reaction parameters have been redefined, load them ; else load
+			// the parameters defined for the reaction
+			if (aReactionMarkUp.getContentSize()==0) {
+				soluteYield[reacIndex] = aReaction.getSoluteYield();
+				particleYield[reacIndex] = aReaction.getParticulateYield();
+				reactionKinetic[reacIndex] = aReaction.getKinetic();
+			} else {
+				aReaction.initFromAgent(this, aSim, new XMLParser(aReactionMarkUp));
+			}
+		}
+
+		// Now copy these value in the speciesParam strucure
+		getSpeciesParam().soluteYield = soluteYield.clone();
+		getSpeciesParam().particleYield = particleYield.clone();
+		getSpeciesParam().reactionKinetic = reactionKinetic.clone();
+
+	}
+
+	/**
+	 * \brief Create an agent using information in a previous state or initialisation file
+	 * 
+	 * Create an agent using information in a previous state or initialisation file
+	 * 
+	 * @param aSim	The simulation object used to simulate the conditions specified in the protocol file
+	 * @param singleAgentData	Data from the result or initialisation file that is used to recreate this agent
+	 */
+	@Override
+	public void initFromResultFile(Simulator aSim, String[] singleAgentData) {
+		// this routine will read data from the end of the singleAgentData array
+		// and then pass the remaining values onto the super class
+
+		// find the position to start at by using length and number of values read
+		int nValsRead = 2 + particleMass.length;
+		int iDataStart = singleAgentData.length - nValsRead;
+
+		// read in info from the result file IN THE SAME ORDER AS IT WAS OUTPUT
+
+		// Particle Masses
+		for (int iComp = 0; iComp<particleMass.length; iComp++)
+			particleMass[iComp] = Double.parseDouble(singleAgentData[iDataStart+iComp]);
+		
+		deltaParticle = ExtraMath.newDoubleArray(particleMass.length);
+		
+		// other values
+		_netGrowthRate = Double.parseDouble(singleAgentData[iDataStart+particleMass.length]);
+		_netVolumeRate = Double.parseDouble(singleAgentData[iDataStart+particleMass.length+1]);
+
+		// now go up the hierarchy with the rest of the data
+		String[] remainingSingleAgentData = new String[iDataStart];
+		for (int i=0; i<iDataStart; i++)
+			remainingSingleAgentData[i] = singleAgentData[i];
+		super.initFromResultFile(aSim, remainingSingleAgentData);
+
+		// finally some creation-time calls
+		updateSize();
+		registerBirth();		
+	}	
+
+	/**
+	 * \brief Mutate any inherited parameters for a population of agents
+	 * 
+	 * Mutate any inherited parameters for a population of agents. KA June 2013 - not sure this action is implemented
+	 */
+	@Override
+	public void mutatePop() {
+		// Mutate parameters inherited
+		super.mutatePop();
+		// Now mutate your own class parameters
+	}
+
+	/**
+	 * \brief Create a new agent with mutated parameters based on species default values. Agent is not located
+	 * 
+	 * Create a new agent with mutated parameters based on species default values. Agent is not located
+	 */
+	@Override
+	public void createNewAgent() {
+		try {
+			ActiveAgent baby = (ActiveAgent) sendNewAgent();
+			baby.mutatePop();
+
+			// Register the baby in the pathway guilds an
+			baby.registerBirth();
+
+		} catch (CloneNotSupportedException e) {
+			System.out.println("At ActiveAgent: createNewAgent error " + e);
+		}
+	}
+
+	/**
+	 * \brief Registers a created agent into a respective container. Each agent must be referenced by one such container.
+	 *  
+	 * Registers a created agent into a respective container. Each agent must be referenced by one such container. In this case, the 
+	 * species is registered into the agent grid
+	 */
+	@Override
+	public void registerBirth() {
+		super.registerBirth();
+		// register the agent in the metabolic containers
+		registerOnAllActiveReaction();
+	}
+
+	@Override
+	@SuppressWarnings("unchecked")
+	/**
+	 * \brief Clones this agent object, creating a new progeny of this agent. Ensures new clone inherits same parameters as parents
+	 * 
+	 * Clones this agent object, creating a new progeny of this agent. Ensures new clone inherits same parameters as parents
+	 * 
+	 * @throws CloneNotSupportedException	Exception should the class not implement Cloneable
+	 */
+	public Object clone() throws CloneNotSupportedException
+	{
+		ActiveAgent out = (ActiveAgent) super.clone();
+		out.reactionActive = (ArrayList<Integer>) this.reactionActive.clone();
+		out.reactionKnown = (ArrayList<Integer>) this.reactionKnown.clone();
+		out.allReactions = this.allReactions.clone();
+		out.growthRate = ExtraMath.newDoubleArray(this.growthRate.length);
+		// No need to initialise out.soluteYield, out.reactionKinetic, or
+		// out.particleYield using ExtraMath.newDoubleArray() as their elements
+		// are all cloned from this agent.
+		out.soluteYield = new Double[this.soluteYield.length][];
+		for (int iter = 0; iter < this.soluteYield.length; iter++)
+			out.soluteYield[iter] = this.soluteYield[iter].clone();
+		out.reactionKinetic = new Double[this.reactionKinetic.length][];
+		out.particleYield = new Double[this.particleYield.length][];
+		for (int iter = 0; iter < this.reactionKnown.size(); iter++)
+		{
+			int jReac = this.reactionKnown.get(iter);
+			if ( ! this.reactionKinetic[jReac].equals(null) )
+				out.reactionKinetic[jReac] = this.reactionKinetic[jReac].clone();
+			else
+				out.reactionKinetic[jReac] = ExtraMath.newDoubleArray(1);
+			out.particleYield[jReac] = this.particleYield[jReac].clone();
+		}
+			
+		out.particleMass = this.particleMass.clone();
 
-import java.util.ArrayList;
-import org.jdom.Element;
-
-import idyno.SimTimer;
-import simulator.Simulator;
-import simulator.SpatialGrid;
-import simulator.reaction.Reaction;
-import utils.ExtraMath;
-import utils.XMLParser;
-
-/**
- * \brief Extension of Agent and SpecialisedAgent - adds reaction information to model agent involvement in reactions
- * 
- * Extension of Agent and SpecialisedAgent - adds reaction information to model agent involvement in reactions
- * 
- * @author Andreas Dötsch (andreas.doetsch@helmholtz-hzi.de), Helmholtz Centre for Infection Research (Germany)
- * @author Laurent Lardon (lardonl@supagro.inra.fr), INRA, France
- * @author Brian Merkey (brim@env.dtu.dk, bvm@northwestern.edu), Department of Engineering Sciences and Applied Mathematics, Northwestern University (USA)
- *
- */
-public abstract class ActiveAgent extends SpecialisedAgent implements HasReaction {
-
-	// Parameters common to all agents of this class
-
-	// Parameters common (strict egality) to all agents of a Species
-
-	// massic growth rate of the agent (the sum of the growth rate of all of
-	// its compounds)
-
-	/**
-	 * Array of all the reactions this agent is involved in
+		return (Object) out;
+	}
+
+	/**
+	 * \brief Mutate any inherited parameters for this particular agent
+	 * 
+	 * Mutate any inherited parameters for this particular agent. KA June 2013 - not sure this action is implemented
+	 */
+	@Override
+	public void mutateAgent() {
+		// Mutate parameters inherited
+		super.mutateAgent();
+		// Now mutate your own class parameters
+
+	}
+
+	/**
+	 * \brief Notifies the simulation that this agent has become too small and is then counted as dead.
+	 * 
+	 * Notifies the simulation that this agent has become too small and is then counted as dead. Decreases the population of this species
+	 * 
+	 * @param isStarving	Boolean noting whether the agent currently has access to any resources
 	 */
-	public Reaction[]            allReactions;
-	
-	/**
-	 * Array of the reactions that are active
-	 */
-	protected ArrayList<Integer> reactionActive;
-	
-	/**
-	 * Array of all reactions (even those not active on this agent)
-	 */
-	protected ArrayList<Integer> reactionKnown;
-
-	/**
-	 * Net growth rate of this agent due to reactions
-	 */
-	protected Double _netGrowthRate = 0.0;
-	
-	/**
-	 * Net volume change rate of this agent due to reactions
-	 */
-	protected Double _netVolumeRate = 0.0;
-
-	/**
-	 * Growth rate of this agent due to reactions
-	 */
-	protected Double[] growthRate;
-	
-	/**
-	 * The change to each particle due to reactions. Units fg.
-	 */
-	protected Double[] deltaParticle;
-	
-	// Reaction parameters : (potentially)mutated from species parameters
-	
-	/**
-	 * Solute yield for reactions involving this agent
-	 */
-	public Double[][] soluteYield;
-	
-	/**
-	 * Array of the kinetic factor parameters for the reactions this agent is involved in
-	 */
-	public Double[][] reactionKinetic;
-	
-	/**
-	 * Particle yield for reactions involving this agent
-	 */
-	public Double[][] particleYield;
-
-	/**
-	 * Mass of the agent (table for all particles belonging to the agent)
-	 */
-	public Double[] particleMass;
-	
-	/**
-	 * Sum of masses of all particles
-	 */
-	protected Double _totalMass;
-
-	/**
-	 * \brief Creates an ActiveAgent object and initialises the object in which associated parameters are stored
-	 * 
-	 * Creates a ActiveAgent object and initialises the object in which associated parameters are stored
-	 */
-	public ActiveAgent() {
-		super();
-		_speciesParam = new ActiveParam();
-
-	}
-
-	/**
-	 * \brief Creates an agent of the specified species and notes the grid in which this is assigned
-	 *
-	 * Creates an agent of the specified species and notes the grid in which this is assigned
-	 * 
-	 * @param aSim	The simulation object used to simulate the conditions specified in the protocol file
-	 * @param xmlMarkUp	A species mark-up within the specified protocol file
-	 */
+	@Override
+	public void die(boolean isStarving)
+	{
+		super.die(isStarving);
+		// If you are too small, you must die !
+		// Decrease the population of your species
+		
+		// Unregister from the metabolic guilds
+		unregisterFromAllActiveReactions();
+	}
+
+	/**
+	 * \brief Called at each time step of the simulation to compute cell growth, update size, and monitor cell death and division
+	 * 
+	 * Called at each time step of the simulation to compute cell growth, update size, and monitor cell death. Also determines whether 
+	 * the agent has reached the size at which it must divide
+	 */
+	@Override
+	protected void internalStep() {
+		grow();
+		updateSize();
+	}
+	
+	/**
+	 * \brief Put growth rates into effect by changing the particle masses.
+	 */
+	public void grow()
+	{
+		updateGrowthRates();
+
+		// We adjust the particle masses after calculating all the deltaParticle values
+		// so that the reactions occur simultaneously
+		for (int i = 0; i < particleMass.length; i++)
+			particleMass[i] += deltaParticle[i];
+	}
+	
+	/**
+	 * \brief Perform agent growth by calling all active reaction pathways.
+	 * 
+	 */
+	protected void updateGrowthRates()
+	{
+		Double deltaMass = 0.0;
+		for (int i = 0; i < particleMass.length; i++)
+			deltaParticle[i] = 0.0;
+		
+		int reacIndex = 0;
+		// TODO RC 20 Jan 2014: Shouldn't this be the agentTimeStep?
+		Double tStep = SimTimer.getCurrentTimeStep();
+		Double catMass = 0.0; // Catalyst mass
+		Double catYield = 0.0;
+		_netGrowthRate = 0.0;
+		_netVolumeRate = 0.0;
+		
+		// Compute mass growth rate of each active reaction
+		for (int iReac = 0; iReac<reactionActive.size(); iReac++)
+		{
+			// Compute the growth rate
+			reacIndex = reactionActive.get(iReac);
+			catMass = particleMass[allReactions[reacIndex]._catalystIndex];
+			// get the growth rate in [fgX.hr-1]
+			growthRate[reacIndex] = allReactions[reacIndex].computeSpecGrowthRate(this);
+			
+			for (int i = 0; i<particleYield[reacIndex].length; i++)
+			{
+				if (allReactions[reacIndex].autocatalytic)
+				{
+					// Exponential growth/decay
+					catYield = particleYield[reacIndex][allReactions[reacIndex]._catalystIndex];
+					deltaParticle[i] += catMass * (particleYield[reacIndex][i]/catYield)
+									    	* Math.expm1(catYield * growthRate[reacIndex]*tStep);
+					deltaMass = deltaParticle[i]/tStep;
+				}
+				else
+				{
+					// Constant growth/decay
+					deltaMass = catMass * particleYield[reacIndex][i]*growthRate[reacIndex];
+					deltaParticle[i] += deltaMass*tStep;
+				}
+				_netGrowthRate += deltaMass;
+				_netVolumeRate += deltaMass/getSpeciesParam().particleDensity[i];
+			}
+		}
+		
+	}
+	
+	/**
+	 * \brief Update size of agent to take growth into account
+	 * 
+	 * Update mass of agent to take growth into account
+	 * 
+	 */
+	public void updateSize() {
+		updateMass();
+	}
+
+	/**
+	 * \brief Update mass of agent, summing the particle mass
+	 * 
+	 * Update mass of agent, summing the particle mass
+	 */
+	public void updateMass()
+	{
+		_totalMass = ExtraMath.sum(particleMass);
+	}
+
+	/* ______________________ REACTION MANAGEMENT __________________________ */
+
+	/**
+	 * \brief Add the reaction to the list of known reactions
+	 * 
+	 * Add the reaction to the list of known reactions
+	 * 
+	 * @param aReaction	The reaction to add to the list
+	 * @param useDefaultParam	Whether to use default reaction parameters or bespoke parameters have been specified in the protocol file
+	 */
+	@Override
+	public void addReaction(Reaction aReaction, boolean useDefaultParam) {
+		// Add the reaction to the list of known reaction
+		reactionKnown.add(aReaction.reactionIndex);
+
+		// Test if specific parameters exist for this reaction
+		int index = aReaction.reactionIndex;
+		boolean test = getSpeciesParam().soluteYield[index]==null;
+
+		if (useDefaultParam||test) {
+			// Use parameters defined in the reaction object
+			reactionKinetic[index] = aReaction.getKinetic();
+			soluteYield[index] = aReaction.getSoluteYield();
+			particleYield[index] = aReaction.getParticulateYield();
+		} else {
+
+			// Use parameters defined in the speciesParam structure
+			reactionKinetic[index] = getSpeciesParam().reactionKinetic[index];
+			soluteYield[index] = getSpeciesParam().soluteYield[index];
+			particleYield[index] = getSpeciesParam().particleYield[index];
+		}
+	}
+
+	/**
+	 * \brief Adds an active reaction to the list of known reactions and switches the reaction on
+	 * 
+	 * Adds an active reaction to the list of known reactions and switches the reaction on
+	 * 
+	 * @param aReaction	The reaction to add to the list
+	 * @param useDefaultParam	Whether to use default reaction parameters or bespoke parameters have been specified in the protocol file
+	 * 
+	 */
+	@Override
+	public void addActiveReaction(Reaction aReaction, boolean useDefaultParam) {
+		addReaction(aReaction, useDefaultParam);
+		switchOnReaction(aReaction);
+	}
+
+	/**
+	 * \brief Remove a reaction from the list of known reactions
+	 * 
+	 * Remove a reaction from the list of known reactions
+	 * 
+	 * @param aPathway	The reaction to remove from the list
+	 */
+	@Override
+	public void removeReaction(Reaction aPathway) {
+		switchOffreaction(aPathway);
+		reactionKnown.remove(aPathway);
+	}
+
+	/**
+	 * \brief Switches off a reaction by removing it from the active reaction array
+	 * 
+	 * Switches off a reaction by removing it from the active reaction array. BVM 27.11.08: added the '.reactionIndex' calls to the 
+	 * two lines below in order to get this function to work correctly
+	 * 
+	 * @param aPathway	The reaction to switch off
+	 */ 
+	@Override
+	public void switchOffreaction(Reaction aPathway) {
+		if (reactionActive.contains(aPathway.reactionIndex)) {
+			// need to remove using indexOf because the remove(object) version thinks
+			// the int being passed in is the index to remove rather than the object to remove
+			reactionActive.remove(reactionActive.indexOf(aPathway.reactionIndex));
+			aPathway.removeAgent(this);
+		}
+	}
+
+	/**
+	 * \brief Switches on a reaction by adding it to the active reaction array
+	 * 
+	 * Switches off a reaction by adding it to the active reaction array. BVM 27.11.08: added the if statement to prevent adding a 
+	 * reaction if it is already present
+	 * 
+	 * @param aReaction	The reaction to switch on
+	 */ 
+	@Override
+	public void switchOnReaction(Reaction aReaction) {
+		//		System.out.println("Turn it on? "+aReaction.reactionName);
+		if (!reactionActive.contains(aReaction.reactionIndex)) {
+			//			System.out.println("Turn on: "+aReaction.reactionName);
+			reactionActive.add(aReaction.reactionIndex);
+			aReaction.addAgent(this);
+		}
+	}
+
+	/**
+	 * \brief Register the agent on each guild of its activated pathways. Called by makeKid
+	 * 
+	 * Register the agent on each guild of its activated pathways. Called by makeKid
+	 */
+	public void registerOnAllActiveReaction() {
+		for (int iReac = 0; iReac<reactionActive.size(); iReac++) {
+			allReactions[reactionActive.get(iReac)].addAgent(this);
+		}
+	}
+
+	/**
+	 * \brief Called by the die method, to unregister the agent from all active reactions
+	 * 
+	 * Called by the die method, to unregister the agent from all active reactions
+	 */
+	public void unregisterFromAllActiveReactions() {
+		for (int iReac = 0; iReac<reactionActive.size(); iReac++) {
+			allReactions[reactionActive.get(iReac)].removeAgent(this);
+		}
+	}
+
+	/**
+	 * \brief Add the reacting concentration of an agent to the received grid
+	 * 
+	 * Add the reacting concentration of an agent to the received grid
+	 * 
+	 * @param aSpG	Spatial grid used to sum catalysing mass
+	 * @param catalystIndex	Index of the compartment of the cell supporting the reaction
+	 */
+	public void fitMassOnGrid(SpatialGrid aSpG, int catalystIndex) {
+	}
+
+	/**
+	 * \brief Add the reaction/growth rate of an agent on received grid, for a specified reaction
+	 * 
+	 * Add the total reaction/growth rate of an agent on received grid, for a specified reaction
+	 * 
+	 * @param aRateGrid	Spatial grid used to store total reaction rate
+	 * @param reactionIndex	Index of this declared reaction in the simulation dictionary
+	 */
+	public void fitReacRateOnGrid(SpatialGrid aRateGrid, int reactionIndex) {
+	}
+
+	/**
+	 * \brief Add the total concentration of an agent on received grid
+	 * 
+	 * Add the total concentration of an agent on received grid
+	 * 
+	 * @param aSpG	Spatial grid used to sum total mass
+	 */
+	public void fitMassOnGrid(SpatialGrid aSpG) {
+	}
+
+	/**
+	 * \brief Used in creation of results files - specifies the header of the columns of output information for this agent
+	 * 
+	 * Used in creation of results files - specifies the header of the columns of output information for this agent
+	 * 
+	 * @return	String specifying the header of each column of results associated with this agent
+	 */
 	@Override
-	public void initFromProtocolFile(Simulator aSim, XMLParser xmlMarkUp) 
+	public StringBuffer sendHeader()
+	{
+		StringBuffer tempString = super.sendHeader();
+		for (String particle : _species.currentSimulator.particleDic)
+			tempString.append(","+particle);
+		tempString.append(",growthRate,volumeRate");
+		return tempString;
+	}
+
+	/**
+	 * \brief Used in creation of results files - creates an output string of information generated on this particular agent
+	 * 
+	 * Used in creation of results files - creates an output string of information generated on this particular agent
+	 * 
+	 * @return	String containing results associated with this agent
+	 */
+	@Override
+	public StringBuffer writeOutput()
 	{
-		// Initialisation common to all specialised agents
-		super.initFromProtocolFile(aSim, xmlMarkUp);
-
-		/* Create internal compounds________________________________________ */
-
-		// Initialize tables for the compartments description
-		int nParticle = aSim.particleDic.size();
-		int nReaction = aSim.reactionList.length;
-		int nSolute = aSim.soluteList.length;
-		int reacIndex;
-		
-		// Initialise value as a Double[] of zero's
-		particleMass = ExtraMath.newDoubleArray(nParticle);
-		
-		// Build the list of particles
-		XMLParser parser;
-		int particleIndex;
-		
-		for (Element aChild : xmlMarkUp.getChildren("particle"))
-		{
-			// Initialize the xml parser
-			parser = new XMLParser(aChild);
-			particleIndex = aSim.getParticleIndex(parser.getAttribute("name"));
-			
-			// Set the average mass of the particle within the initial
-			// population
-			particleMass[particleIndex] = parser.getParamMass("mass");
-		}
-		
-		deltaParticle = ExtraMath.newDoubleArray(particleMass.length);
-		
-		updateMass();
-		
-		/* Create description of reactions _________________________________ */
-
-		// Initialize the arrays
-		allReactions = aSim.reactionList;
-		reactionKnown = new ArrayList<Integer>();
-		reactionActive = new ArrayList<Integer>();
-		growthRate = ExtraMath.newDoubleArray(nReaction);
-
-		soluteYield = ExtraMath.newDoubleArray(nReaction, nSolute);
-		// Do not initialise reactionKinetic using ExtraMath.newDoubleArray()
-		// as the number of j-elements in each i-array varies. Each i-array is
-		// cloned from the reaction mark up, so no need to fill with zeros now.
-		reactionKinetic = new Double[nReaction][];
-		
-		particleYield = ExtraMath.newDoubleArray(nReaction, nParticle);
-
-		// Read the XML file
-
-		for (Element aReactionMarkUp : xmlMarkUp.buildSetMarkUp("reaction")) {
-			reacIndex = aSim.getReactionIndex(aReactionMarkUp.getAttributeValue("name"));
-			Reaction aReaction = allReactions[reacIndex];
-
-			// Add the reaction to the list of known (and active) reactions
-			reactionKnown.add(reacIndex);
-			if (aReactionMarkUp.getAttributeValue("status").equals("active")) {
-				reactionActive.add(reacIndex);
-			}
-
-			// If reaction parameters have been redefined, load them ; else load
-			// the parameters defined for the reaction
-			if (aReactionMarkUp.getContentSize()==0) {
-				soluteYield[reacIndex] = aReaction.getSoluteYield();
-				particleYield[reacIndex] = aReaction.getParticulateYield();
-				reactionKinetic[reacIndex] = aReaction.getKinetic();
-			} else {
-				aReaction.initFromAgent(this, aSim, new XMLParser(aReactionMarkUp));
-			}
-		}
-
-		// Now copy these value in the speciesParam strucure
-		getSpeciesParam().soluteYield = soluteYield.clone();
-		getSpeciesParam().particleYield = particleYield.clone();
-		getSpeciesParam().reactionKinetic = reactionKinetic.clone();
-
-	}
-
-	/**
-	 * \brief Create an agent using information in a previous state or initialisation file
-	 * 
-	 * Create an agent using information in a previous state or initialisation file
-	 * 
-	 * @param aSim	The simulation object used to simulate the conditions specified in the protocol file
-	 * @param singleAgentData	Data from the result or initialisation file that is used to recreate this agent
-	 */
+		// write the data matching the header file
+		StringBuffer tempString = super.writeOutput();
+
+		// Mass of different particles
+		for (int i = 0; i < particleMass.length; i++)
+			tempString.append(","+particleMass[i]);
+		
+		// Agent growth and volume rates
+		tempString.append(","+_netGrowthRate+","+_netVolumeRate);
+		return tempString;
+	}
+
+	/**
+	 * \brief Return total mass of this agent
+	 *
+	 * Return total mass of this agent
+	 *
+	 * @return Double stating the total mass of this agent
+	 */
+	public Double getTotalMass() {
+		return _totalMass;
+	}
+
+	/**
+	 * \brief Return particle mass of this agent
+	 *
+	 * Return particle mass of this agent
+	 *
+	 * @return Double stating the particle mass of this agent
+	 */
+	public Double getParticleMass(int particleIndex)
+	{
+		return particleMass[particleIndex];
+	}
+
+	/**
+	 * \brief Return net growth rate of this agent
+	 *
+	 * Return net growth rate of this agent
+	 *
+	 * @return Double stating the net growth rate of this agent
+	 */
+	public Double getNetGrowth()
+	{
+		return _netGrowthRate;
+	}
+
+	/**
+	 * \brief Return volume growth rate of this agent
+	 *
+	 * Return volume growth rate of this agent
+	 *
+	 * @return Double stating the volume growth rate of this agent
+	 */
+	public Double getVolGrowth()
+	{
+		return _netVolumeRate;
+	}
+
+	/**
+	 * \brief Set net growth rate of this agent
+	 *
+	 * Set net growth rate of this agent
+	 *
+	 * @param value	Double stating the net growth rate of this agent
+	 */
+	public void setNetGrowth(Double value)
+	{
+		_netGrowthRate = value;
+	}
+
+	/**
+	 * \brief Return solute yield for a particular reaction
+	 * 
+	 * Return solute yield for a particular reaction
+	 * 
+	 * @param indexReaction	Index to a reaction in the simulation dictionary
+	 * @return	Double array of the solute yields for that reaction
+	 */
+	public Double[] getSoluteYield(int indexReaction)
+	{
+		return soluteYield[indexReaction];
+	}
+
+	/**
+	 * \brief Return the reaction kinetic parameters for a particular reaction
+	 * 
+	 * Return rection kinetic parameters for a particular reaction
+	 * 
+	 * @param indexReaction	Index to a reaction in the simulation dictionary
+	 * @return	Double array of the rection kinetic parameters for that reaction
+	 */
+	public Double[] getReactionKinetic(int indexReaction)
+	{
+		return reactionKinetic[indexReaction];
+	}
+
+	/**
+	 * \brief Return the parameters associated with this agent (speciesParam)
+	 * 
+	 * Return the parameters associated with this agent (speciesParam)
+	 * 
+	 * @return ActiveParam object containing the species associated with this agent
+	 */
 	@Override
-	public void initFromResultFile(Simulator aSim, String[] singleAgentData) {
-		// this routine will read data from the end of the singleAgentData array
-		// and then pass the remaining values onto the super class
-
-		// find the position to start at by using length and number of values read
-		int nValsRead = 2 + particleMass.length;
-		int iDataStart = singleAgentData.length - nValsRead;
-
-		// read in info from the result file IN THE SAME ORDER AS IT WAS OUTPUT
-
-		// Particle Masses
-		for (int iComp = 0; iComp<particleMass.length; iComp++)
-			particleMass[iComp] = Double.parseDouble(singleAgentData[iDataStart+iComp]);
-		
-		deltaParticle = ExtraMath.newDoubleArray(particleMass.length);
-		
-		// other values
-		_netGrowthRate = Double.parseDouble(singleAgentData[iDataStart+particleMass.length]);
-		_netVolumeRate = Double.parseDouble(singleAgentData[iDataStart+particleMass.length+1]);
-
-		// now go up the hierarchy with the rest of the data
-		String[] remainingSingleAgentData = new String[iDataStart];
-		for (int i=0; i<iDataStart; i++)
-			remainingSingleAgentData[i] = singleAgentData[i];
-		super.initFromResultFile(aSim, remainingSingleAgentData);
-
-		// finally some creation-time calls
-		updateSize();
-		registerBirth();		
-	}	
-
-	/**
-	 * \brief Mutate any inherited parameters for a population of agents
-	 * 
-	 * Mutate any inherited parameters for a population of agents. KA June 2013 - not sure this action is implemented
-	 */
-	@Override
-	public void mutatePop() {
-		// Mutate parameters inherited
-		super.mutatePop();
-		// Now mutate your own class parameters
-	}
-
-	/**
-	 * \brief Create a new agent with mutated parameters based on species default values. Agent is not located
-	 * 
-	 * Create a new agent with mutated parameters based on species default values. Agent is not located
-	 */
-	@Override
-	public void createNewAgent() {
-		try {
-			ActiveAgent baby = (ActiveAgent) sendNewAgent();
-			baby.mutatePop();
-
-			// Register the baby in the pathway guilds an
-			baby.registerBirth();
-
-		} catch (CloneNotSupportedException e) {
-			System.out.println("At ActiveAgent: createNewAgent error " + e);
-		}
-	}
-
-	/**
-	 * \brief Registers a created agent into a respective container. Each agent must be referenced by one such container.
-	 *  
-	 * Registers a created agent into a respective container. Each agent must be referenced by one such container. In this case, the 
-	 * species is registered into the agent grid
-	 */
-	@Override
-	public void registerBirth() {
-		super.registerBirth();
-		// register the agent in the metabolic containers
-		registerOnAllActiveReaction();
-	}
-
-	@Override
-	@SuppressWarnings("unchecked")
-	/**
-	 * \brief Clones this agent object, creating a new progeny of this agent. Ensures new clone inherits same parameters as parents
-	 * 
-	 * Clones this agent object, creating a new progeny of this agent. Ensures new clone inherits same parameters as parents
-	 * 
-	 * @throws CloneNotSupportedException	Exception should the class not implement Cloneable
-	 */
-	public Object clone() throws CloneNotSupportedException
+	public ActiveParam getSpeciesParam()
 	{
-		ActiveAgent out = (ActiveAgent) super.clone();
-		out.reactionActive = (ArrayList<Integer>) this.reactionActive.clone();
-		out.reactionKnown = (ArrayList<Integer>) this.reactionKnown.clone();
-		out.allReactions = this.allReactions.clone();
-		out.growthRate = ExtraMath.newDoubleArray(this.growthRate.length);
-		// No need to initialise out.soluteYield, out.reactionKinetic, or
-		// out.particleYield using ExtraMath.newDoubleArray() as their elements
-		// are all cloned from this agent.
-		out.soluteYield = new Double[this.soluteYield.length][];
-		for (int iter = 0; iter < this.soluteYield.length; iter++)
-			out.soluteYield[iter] = this.soluteYield[iter].clone();
-		out.reactionKinetic = new Double[this.reactionKinetic.length][];
-		out.particleYield = new Double[this.particleYield.length][];
-		for (int iter = 0; iter < this.reactionKnown.size(); iter++)
-		{
-			int jReac = this.reactionKnown.get(iter);
-			if ( ! this.reactionKinetic[jReac].equals(null) )
-				out.reactionKinetic[jReac] = this.reactionKinetic[jReac].clone();
-			else
-				out.reactionKinetic[jReac] = ExtraMath.newDoubleArray(1);
-			out.particleYield[jReac] = this.particleYield[jReac].clone();
-		}
-			
-		out.particleMass = this.particleMass.clone();
-
-<<<<<<< HEAD
-		return (Object) out;
-=======
-		o.particleMass = this.particleMass.clone();
-
-		return o;
->>>>>>> 3408da98
-	}
-
-	/**
-	 * \brief Mutate any inherited parameters for this particular agent
-	 * 
-	 * Mutate any inherited parameters for this particular agent. KA June 2013 - not sure this action is implemented
-	 */
-	@Override
-	public void mutateAgent() {
-		// Mutate parameters inherited
-		super.mutateAgent();
-		// Now mutate your own class parameters
-
-	}
-
-	/**
-	 * \brief Notifies the simulation that this agent has become too small and is then counted as dead.
-	 * 
-	 * Notifies the simulation that this agent has become too small and is then counted as dead. Decreases the population of this species
-	 * 
-	 * @param isStarving	Boolean noting whether the agent currently has access to any resources
-	 */
-<<<<<<< HEAD
-	public void die(boolean isStarving)
-	{
-=======
-	@Override
-	public void die(boolean isStarving) {
->>>>>>> 3408da98
-		super.die(isStarving);
-		// If you are too small, you must die !
-		// Decrease the population of your species
-		
-		// Unregister from the metabolic guilds
-		unregisterFromAllActiveReactions();
-	}
-
-	/**
-	 * \brief Called at each time step of the simulation to compute cell growth, update size, and monitor cell death and division
-	 * 
-	 * Called at each time step of the simulation to compute cell growth, update size, and monitor cell death. Also determines whether 
-	 * the agent has reached the size at which it must divide
-	 */
-	@Override
-	protected void internalStep() {
-		grow();
-		updateSize();
-	}
-	
-	/**
-	 * \brief Put growth rates into effect by changing the particle masses.
-	 */
-	public void grow()
-	{
-		updateGrowthRates();
-
-		// We adjust the particle masses after calculating all the deltaParticle values
-		// so that the reactions occur simultaneously
-		for (int i = 0; i < particleMass.length; i++)
-			particleMass[i] += deltaParticle[i];
-	}
-	
-	/**
-	 * \brief Perform agent growth by calling all active reaction pathways.
-	 * 
-	 */
-	protected void updateGrowthRates()
-	{
-		Double deltaMass = 0.0;
-		for (int i = 0; i < particleMass.length; i++)
-			deltaParticle[i] = 0.0;
-		
-		int reacIndex = 0;
-		// TODO RC 20 Jan 2014: Shouldn't this be the agentTimeStep?
-		Double tStep = SimTimer.getCurrentTimeStep();
-		Double catMass = 0.0; // Catalyst mass
-		Double catYield = 0.0;
-		_netGrowthRate = 0.0;
-		_netVolumeRate = 0.0;
-		
-		// Compute mass growth rate of each active reaction
-		for (int iReac = 0; iReac<reactionActive.size(); iReac++)
-		{
-			// Compute the growth rate
-			reacIndex = reactionActive.get(iReac);
-			catMass = particleMass[allReactions[reacIndex]._catalystIndex];
-			// get the growth rate in [fgX.hr-1]
-			growthRate[reacIndex] = allReactions[reacIndex].computeSpecGrowthRate(this);
-			
-			for (int i = 0; i<particleYield[reacIndex].length; i++)
-			{
-				if (allReactions[reacIndex].autocatalytic)
-				{
-					// Exponential growth/decay
-					catYield = particleYield[reacIndex][allReactions[reacIndex]._catalystIndex];
-					deltaParticle[i] += catMass * (particleYield[reacIndex][i]/catYield)
-									    	* Math.expm1(catYield * growthRate[reacIndex]*tStep);
-					deltaMass = deltaParticle[i]/tStep;
-				}
-				else
-				{
-					// Constant growth/decay
-					deltaMass = catMass * particleYield[reacIndex][i]*growthRate[reacIndex];
-					deltaParticle[i] += deltaMass*tStep;
-				}
-				_netGrowthRate += deltaMass;
-				_netVolumeRate += deltaMass/getSpeciesParam().particleDensity[i];
-			}
-		}
-		
-	}
-	
-	/**
-	 * \brief Update size of agent to take growth into account
-	 * 
-	 * Update mass of agent to take growth into account
-	 * 
-	 */
-	public void updateSize() {
-		updateMass();
-	}
-
-	/**
-	 * \brief Update mass of agent, summing the particle mass
-	 * 
-	 * Update mass of agent, summing the particle mass
-	 */
-	public void updateMass()
-	{
-		_totalMass = ExtraMath.sum(particleMass);
-	}
-
-	/* ______________________ REACTION MANAGEMENT __________________________ */
-
-	/**
-	 * \brief Add the reaction to the list of known reactions
-	 * 
-	 * Add the reaction to the list of known reactions
-	 * 
-	 * @param aReaction	The reaction to add to the list
-	 * @param useDefaultParam	Whether to use default reaction parameters or bespoke parameters have been specified in the protocol file
-	 */
-	@Override
-	public void addReaction(Reaction aReaction, boolean useDefaultParam) {
-		// Add the reaction to the list of known reaction
-		reactionKnown.add(aReaction.reactionIndex);
-
-		// Test if specific parameters exist for this reaction
-		int index = aReaction.reactionIndex;
-		boolean test = getSpeciesParam().soluteYield[index]==null;
-
-		if (useDefaultParam||test) {
-			// Use parameters defined in the reaction object
-			reactionKinetic[index] = aReaction.getKinetic();
-			soluteYield[index] = aReaction.getSoluteYield();
-			particleYield[index] = aReaction.getParticulateYield();
-		} else {
-
-			// Use parameters defined in the speciesParam structure
-			reactionKinetic[index] = getSpeciesParam().reactionKinetic[index];
-			soluteYield[index] = getSpeciesParam().soluteYield[index];
-			particleYield[index] = getSpeciesParam().particleYield[index];
-		}
-	}
-
-	/**
-	 * \brief Adds an active reaction to the list of known reactions and switches the reaction on
-	 * 
-	 * Adds an active reaction to the list of known reactions and switches the reaction on
-	 * 
-	 * @param aReaction	The reaction to add to the list
-	 * @param useDefaultParam	Whether to use default reaction parameters or bespoke parameters have been specified in the protocol file
-	 * 
-	 */
-	@Override
-	public void addActiveReaction(Reaction aReaction, boolean useDefaultParam) {
-		addReaction(aReaction, useDefaultParam);
-		switchOnReaction(aReaction);
-	}
-
-	/**
-	 * \brief Remove a reaction from the list of known reactions
-	 * 
-	 * Remove a reaction from the list of known reactions
-	 * 
-	 * @param aPathway	The reaction to remove from the list
-	 */
-	@Override
-	public void removeReaction(Reaction aPathway) {
-		switchOffreaction(aPathway);
-		reactionKnown.remove(aPathway);
-	}
-
-	/**
-	 * \brief Switches off a reaction by removing it from the active reaction array
-	 * 
-	 * Switches off a reaction by removing it from the active reaction array. BVM 27.11.08: added the '.reactionIndex' calls to the 
-	 * two lines below in order to get this function to work correctly
-	 * 
-	 * @param aPathway	The reaction to switch off
-	 */ 
-	@Override
-	public void switchOffreaction(Reaction aPathway) {
-		if (reactionActive.contains(aPathway.reactionIndex)) {
-			// need to remove using indexOf because the remove(object) version thinks
-			// the int being passed in is the index to remove rather than the object to remove
-			reactionActive.remove(reactionActive.indexOf(aPathway.reactionIndex));
-			aPathway.removeAgent(this);
-		}
-	}
-
-	/**
-	 * \brief Switches on a reaction by adding it to the active reaction array
-	 * 
-	 * Switches off a reaction by adding it to the active reaction array. BVM 27.11.08: added the if statement to prevent adding a 
-	 * reaction if it is already present
-	 * 
-	 * @param aReaction	The reaction to switch on
-	 */ 
-	@Override
-	public void switchOnReaction(Reaction aReaction) {
-		//		System.out.println("Turn it on? "+aReaction.reactionName);
-		if (!reactionActive.contains(aReaction.reactionIndex)) {
-			//			System.out.println("Turn on: "+aReaction.reactionName);
-			reactionActive.add(aReaction.reactionIndex);
-			aReaction.addAgent(this);
-		}
-	}
-
-	/**
-	 * \brief Register the agent on each guild of its activated pathways. Called by makeKid
-	 * 
-	 * Register the agent on each guild of its activated pathways. Called by makeKid
-	 */
-	public void registerOnAllActiveReaction() {
-		for (int iReac = 0; iReac<reactionActive.size(); iReac++) {
-			allReactions[reactionActive.get(iReac)].addAgent(this);
-		}
-	}
-
-	/**
-	 * \brief Called by the die method, to unregister the agent from all active reactions
-	 * 
-	 * Called by the die method, to unregister the agent from all active reactions
-	 */
-	public void unregisterFromAllActiveReactions() {
-		for (int iReac = 0; iReac<reactionActive.size(); iReac++) {
-			allReactions[reactionActive.get(iReac)].removeAgent(this);
-		}
-	}
-
-	/**
-	 * \brief Add the reacting concentration of an agent to the received grid
-	 * 
-	 * Add the reacting concentration of an agent to the received grid
-	 * 
-	 * @param aSpG	Spatial grid used to sum catalysing mass
-	 * @param catalystIndex	Index of the compartment of the cell supporting the reaction
-	 */
-	public void fitMassOnGrid(SpatialGrid aSpG, int catalystIndex) {
-	}
-
-	/**
-	 * \brief Add the reaction/growth rate of an agent on received grid, for a specified reaction
-	 * 
-	 * Add the total reaction/growth rate of an agent on received grid, for a specified reaction
-	 * 
-	 * @param aRateGrid	Spatial grid used to store total reaction rate
-	 * @param reactionIndex	Index of this declared reaction in the simulation dictionary
-	 */
-	public void fitReacRateOnGrid(SpatialGrid aRateGrid, int reactionIndex) {
-	}
-
-	/**
-	 * \brief Add the total concentration of an agent on received grid
-	 * 
-	 * Add the total concentration of an agent on received grid
-	 * 
-	 * @param aSpG	Spatial grid used to sum total mass
-	 */
-	public void fitMassOnGrid(SpatialGrid aSpG) {
-	}
-
-	/**
-	 * \brief Used in creation of results files - specifies the header of the columns of output information for this agent
-	 * 
-	 * Used in creation of results files - specifies the header of the columns of output information for this agent
-	 * 
-	 * @return	String specifying the header of each column of results associated with this agent
-	 */
-<<<<<<< HEAD
-	public StringBuffer sendHeader()
-	{
-		StringBuffer tempString = super.sendHeader();
-		for (String particle : _species.currentSimulator.particleDic)
-			tempString.append(","+particle);
-		tempString.append(",growthRate,volumeRate");
-		return tempString;
-=======
-	@Override
-	public String sendHeader() {
-		// return the header file for this agent's values after sending those for super
-		StringBuffer tempString = new StringBuffer(super.sendHeader());
-		tempString.append(",");
-
-		// particle types
-		for (int i = 0; i<particleMass.length; i++) {
-			tempString.append(_species.currentSimulator.particleDic.get(i));
-			tempString.append(",");
-		}
-		tempString.append("growthRate,volumeRate");
-		return tempString.toString();
->>>>>>> 3408da98
-	}
-
-	/**
-	 * \brief Used in creation of results files - creates an output string of information generated on this particular agent
-	 * 
-	 * Used in creation of results files - creates an output string of information generated on this particular agent
-	 * 
-	 * @return	String containing results associated with this agent
-	 */
-<<<<<<< HEAD
-	public StringBuffer writeOutput() {
-=======
-	@Override
-	public String writeOutput() {
->>>>>>> 3408da98
-		// write the data matching the header file
-		StringBuffer tempString = super.writeOutput();
-
-		// Mass of different particles
-		for (int i = 0; i < particleMass.length; i++)
-			tempString.append(","+particleMass[i]);
-		
-		// Agent growth and volume rates
-		tempString.append(","+_netGrowthRate+","+_netVolumeRate);
-		return tempString;
-	}
-
-	/**
-	 * \brief Return total mass of this agent
-	 *
-	 * Return total mass of this agent
-	 *
-	 * @return Double stating the total mass of this agent
-	 */
-	public Double getTotalMass() {
-		return _totalMass;
-	}
-
-	/**
-	 * \brief Return particle mass of this agent
-	 *
-	 * Return particle mass of this agent
-	 *
-	 * @return Double stating the particle mass of this agent
-	 */
-	public Double getParticleMass(int particleIndex)
-	{
-		return particleMass[particleIndex];
-	}
-
-	/**
-	 * \brief Return net growth rate of this agent
-	 *
-	 * Return net growth rate of this agent
-	 *
-	 * @return Double stating the net growth rate of this agent
-	 */
-	public Double getNetGrowth()
-	{
-		return _netGrowthRate;
-	}
-
-	/**
-	 * \brief Return volume growth rate of this agent
-	 *
-	 * Return volume growth rate of this agent
-	 *
-	 * @return Double stating the volume growth rate of this agent
-	 */
-	public Double getVolGrowth()
-	{
-		return _netVolumeRate;
-	}
-
-	/**
-	 * \brief Set net growth rate of this agent
-	 *
-	 * Set net growth rate of this agent
-	 *
-	 * @param value	Double stating the net growth rate of this agent
-	 */
-	public void setNetGrowth(Double value)
-	{
-		_netGrowthRate = value;
-	}
-
-	/**
-	 * \brief Return solute yield for a particular reaction
-	 * 
-	 * Return solute yield for a particular reaction
-	 * 
-	 * @param indexReaction	Index to a reaction in the simulation dictionary
-	 * @return	Double array of the solute yields for that reaction
-	 */
-	public Double[] getSoluteYield(int indexReaction)
-	{
-		return soluteYield[indexReaction];
-	}
-
-	/**
-	 * \brief Return the reaction kinetic parameters for a particular reaction
-	 * 
-	 * Return rection kinetic parameters for a particular reaction
-	 * 
-	 * @param indexReaction	Index to a reaction in the simulation dictionary
-	 * @return	Double array of the rection kinetic parameters for that reaction
-	 */
-	public Double[] getReactionKinetic(int indexReaction)
-	{
-		return reactionKinetic[indexReaction];
-	}
-
-	/**
-	 * \brief Return the parameters associated with this agent (speciesParam)
-	 * 
-	 * Return the parameters associated with this agent (speciesParam)
-	 * 
-	 * @return ActiveParam object containing the species associated with this agent
-	 */
-<<<<<<< HEAD
-	public ActiveParam getSpeciesParam()
-	{
-=======
-	@Override
-	public ActiveParam getSpeciesParam() {
->>>>>>> 3408da98
-		return (ActiveParam) _speciesParam;
-	}
-
-
-
-}
+		return (ActiveParam) _speciesParam;
+	}
+
+
+
+}