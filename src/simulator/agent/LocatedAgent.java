/**
 * \package agent
 * \brief Package of utilities that create and manage agents in the simulation and their participation in relevant reactions
 * 
 * Package of utilities that create and manage agents in the simulation and their participation in relevant reactions. This package is 
 * part of iDynoMiCS v1.2, governed by the CeCILL license under French law and abides by the rules of distribution of free software.  
 * You can use, modify and/ or redistribute iDynoMiCS under the terms of the CeCILL license as circulated by CEA, CNRS and INRIA at 
 * the following URL  "http://www.cecill.info".
 */
package simulator.agent;

import idyno.SimTimer;

import java.util.Iterator;
import java.util.LinkedList;
import java.awt.Color;

import utils.ExtraMath;
import utils.LogFile;
import utils.XMLParser;

import simulator.*;
import simulator.geometry.ContinuousVector;
import simulator.geometry.Domain;
import simulator.geometry.boundaryConditions.AllBC;

/**
 * \brief Extends ActiveAgent by adding functionality to control agent grid location, agent shoving, agent death and division, and agent movement
 * 
 * Extends ActiveAgent by adding functionality to control agent grid location, agent shoving, agent death and division, and agent movement. 
 * During each global timestep, agent divisions and agent growth lead to many cases where neighbouring agents will overlap. A relaxation 
 * algorithm is used to find iteratively the new overlap-minimising steady state configuration of agent locations at the end of each 
 * timestep. 
 * 
 * @author Andreas Dötsch (andreas.doetsch@helmholtz-hzi.de), Helmholtz Centre for Infection Research (Germany)
 * @author Laurent Lardon (lardonl@supagro.inra.fr), INRA, France
 * @author Sónia Martins (SCM808@bham.ac.uk), Centre for Systems Biology, University of Birmingham (UK)
 * @author Rob Clegg (rjc096@bham.ac.uk), Centre for Systems Biology, University of Birmingham (UK)
 *
 */
public abstract class LocatedAgent extends ActiveAgent implements Cloneable 
{

	/**
	 * Temporary variable storing the distance between two agents
	 */
	protected static ContinuousVector  _diff              = new ContinuousVector();
	
	/**
	 * Temporary store of the new location this cell will move to
	 */
	protected static ContinuousVector  _newLoc            = new ContinuousVector();

	/**
	 * Radius of this agent
	 */
	protected Double _radius = 0.0;
	
	/**
	 * Cell radius including any capsules
	 */
	protected Double _totalRadius = 0.0;
	
	/**
	 * Radius at which this agent will divide
	 */
	protected Double _myDivRadius = 0.0;
	
	/**
	 * Radius at which agent death is triggered
	 */
	protected Double _myDeathRadius = 0.0;
	
	/**
	 * Volume of this agent
	 */
	protected Double _volume = 0.0;
	
	/**
	 * Cell volume including any capsules
	 */
	protected Double _totalVolume = 0.0;
	
	/**
	 * Agent position - continuous coordinates
	 */
	protected ContinuousVector _location = new ContinuousVector();
	
	/**
	 * ContinuousVector noting the move that will be applied to the agents position
	 */
	protected ContinuousVector _movement = new ContinuousVector();
	
	/**
	 * Direction in which this cell divides
	 */
	protected ContinuousVector _divisionDirection = new ContinuousVector();
	
	/**
	 * List of neighbouring agents in this agents vicinity
	 */
	protected LinkedList<LocatedAgent> _myNeighbors = new LinkedList<LocatedAgent>();

	/**
	 * Index of the agent position on the vectorized grid
	 */
	protected int _agentGridIndex;
	
	/**
	 * Boolean noting whether this agent is interacting with a surface (true) or not (false)
	 */
	protected Boolean _isAttached = false;

	/**
	 * Detachment priority
	 */
	public Double detPriority = 0.0;

	/**
	 * Stores the simulation time since the last division check
	 */
	public Double _timeSinceLastDivisionCheck = Double.MAX_VALUE;

	/**
	 * Distance based probability from a given neighbour (used in HGT). Sonia 8-12-2010
	 */
	public Double _distProb = 0.0; 								
	
	/**
	 * Cumulative probability as to whether the plasmid will be transferred 
	 */
	public Double _distCumProb = 0.0; 	


	/**
	 * \brief Constructor used to generate progenitor and initialise an object to store relevant parameters
	 * 
	 * Constructor used to generate progenitor and initialise an object to store relevant parameters
	 */
	public LocatedAgent()
	{
		super();
		_speciesParam = new LocatedParam();
	}

	@Override
	@SuppressWarnings("unchecked")
	/**
	 * \brief Creates a daughter Located Agent by cloning this agent and parameter objects
	 * 
	 * Creates a daughter Located Agent by cloning this agent and parameter objects
	 * 
	 * @throws CloneNotSupportedException 	Thrown if the agent cannot be cloned
	 */
	public Object clone() throws CloneNotSupportedException {
		LocatedAgent o = (LocatedAgent) super.clone();

		o._location = (ContinuousVector) this._location.clone();
		o._movement = (ContinuousVector) this._movement.clone();
		o._divisionDirection = (ContinuousVector) this._divisionDirection
		.clone();
		o._myNeighbors = (LinkedList<LocatedAgent>) this._myNeighbors.clone();

		o._agentGridIndex = this._agentGridIndex;

		return o;
	}

	/**
	 * \brief Create a new agent in a specified position
	 * 
	 * Create a new agent in a specified position
	 * 
	 * @param position	Vector stating where this agent should be located
	 */
	public void createNewAgent(ContinuousVector position) 
	{
		try 
		{
			// Get a clone of the progenitor
			LocatedAgent baby = (LocatedAgent) sendNewAgent();
			baby.giveName();

			// randomize its mass
			baby.mutatePop();
			
			baby.updateSize();
			
			this._myDivRadius = getDivRadius();
			baby._myDivRadius = getDivRadius();
			baby._myDeathRadius = getDeathRadius();

			// Just to avoid to be in the carrier
			position.x += this._totalRadius;
			
			baby.setLocation(position);

			baby.registerBirth();

		} 
		catch (CloneNotSupportedException e) 
		{
			utils.LogFile.writeLog("Error met in LocAgent:createNewAgent()");
		}
	}

	/**
	 * \brief Registers a created agent into a respective container. Each agent must be referenced by one such container.
	 *  
	 * Registers a created agent into a respective container. Each agent must be referenced by one such container. In this case, the 
	 * species is registered into the agent grid
	 */
	@Override
	public void registerBirth() {
		// Register on species and reaction guilds
		super.registerBirth();
	}


	/**
	 * \brief Creates an agent of the specified species and notes the grid in which this is assigned
	 *
	 * Creates an agent of the specified species and notes the grid in which this is assigned
	 * 
	 * @param aSim	The simulation object used to simulate the conditions specified in the protocol file
	 * @param xmlMarkUp	A species mark-up within the specified protocol file
	 */
	@Override
	public void initFromProtocolFile(Simulator aSim, XMLParser xmlMarkUp) 
	{	
		super.initFromProtocolFile(aSim, xmlMarkUp);
		
		_myDivRadius = getDivRadius();
		_myDeathRadius = getDeathRadius();
		
	}
	
	/**
	 * \brief Create an agent using information in a previous state or initialisation file
	 * 
	 * Create an agent using information in a previous state or initialisation file
	 * 
	 * @param aSim	The simulation object used to simulate the conditions specified in the protocol file
	 * @param singleAgentData	Data from the result or initialisation file that is used to recreate this agent
	 */
	@Override
	public void initFromResultFile(Simulator aSim, String[] singleAgentData) 
	{
		// this routine will read data from the end of the singleAgentData array
		// and then pass the remaining values onto the super class

		// Chemostat "if" added by Sonia 27.10.09
		// Rearranged by Rob 10.01.11

		// find the position to start at by using length and number of values read
		int nValsRead = 5;
		int iDataStart = singleAgentData.length - nValsRead;

		if(Simulator.isChemostat){

			// Rob: this is necessary for the case when biofilm agents in one simulation
			// are transferred into a chemostat for the next.
			_location.reset();

		}else{

			Double newAgentX, newAgentY, newAgentZ;
			newAgentX = Double.parseDouble(singleAgentData[iDataStart]);
			newAgentY = Double.parseDouble(singleAgentData[iDataStart+1]);
			newAgentZ = Double.parseDouble(singleAgentData[iDataStart+2]);
			_location.set(newAgentX, newAgentY, newAgentZ);

		}

		// agent size
		_radius      = Double.parseDouble(singleAgentData[iDataStart+3]);
		_totalRadius = Double.parseDouble(singleAgentData[iDataStart+4]);
		
		_myDivRadius = getDivRadius();
		_myDeathRadius = getDeathRadius();

		// now go up the hierarchy with the rest of the data
		String[] remainingSingleAgentData = new String[iDataStart];
		for (int i=0; i<iDataStart; i++)
			remainingSingleAgentData[i] = singleAgentData[i];

		super.initFromResultFile(aSim, remainingSingleAgentData);
	}

	
	/**
	 * \brief Called at each time step of the simulation to compute cell growth, update size, and monitor cell death and division
	 * 
	 * Called at each time step of the simulation to compute cell growth, update size, and monitor cell death. Also determines whether 
	 * the agent has reached the size at which it must divide
	 */
	@Override
	protected void internalStep() {
		// Compute mass growth over all compartments
		grow();

		// Apply this mass growth of all compounds on global radius and mass
		updateSize();

		// Divide if you have to
		if (willDivide())
			divide();

		// Die if you have to
		if (willDie())
			die(true);
	}

	/**
	 * \brief Update the radius of the agent from the current mass (and then the volume) of the agent (EPS included)
	 * 
	 * Update the radius of the agent from the current mass (and then the volume) of the agent (EPS included)
	 */
	@Override
	public void updateSize() 
	{
		// Update the totalMass field (sum of the particles masses)
		updateMass();
		
		if (_totalMass < 0)
			LogFile.writeLog("Warning: negative mass on agent "+_family+", "+_genealogy);

		// Sum of (particles masses / particles density)
		updateVolume();

		// Compute radius according to the volume
		updateRadius();

		//sonia:chemostat
		if(Simulator.isChemostat){
			//don't do the update of attachment/detachment 

		}else{

			// Check if by chance the agent is close enough to a support to be
			// attached

			updateAttachment();
		}
	}

	/**
	 * \brief Captures cell division by making a clone of this agent using the makeKid method
	 * 
	 * Captures cell division by making a clone of this agent using the makeKid method
	 */
	public void divide() {
		try {
			// Create a daughter cell
			makeKid();
		} catch (CloneNotSupportedException e) {
			LogFile.writeLog("Error met in LocatedAgent.divide()");
		}
	}

	/**
	 * \brief Determines whether or not a cell has reached the radius where cell division can be triggered
	 * 
	 * Determines whether or not a cell has reached the radius where cell division can be triggered
	 * 
	 * @return	Boolean stating whether cell division should be triggered (true) or not (false)
	 */
	public boolean willDivide() 
	{
		// this ensures that the checks for when to divide don't occur too often;
		// at most they will occur at the rate of AGENTTIMESTEP
		_timeSinceLastDivisionCheck += SimTimer.getCurrentTimeStep();
		if (_timeSinceLastDivisionCheck < _agentGrid.getAgentTimeStep())
			return false;

		// at this point we will actually check whether to divide
		_timeSinceLastDivisionCheck = 0.0;

		return getRadius(false) > this._myDivRadius;
	}

	/**
	 * \brief Determines whether or not a cell has reached the radius where cell death can be triggered
	 * 
	 * Determines whether or not a cell has reached the radius where cell death can be triggered
	 * 
	 * @return	Boolean stating whether cell death should be triggered (true) or not (false)
	 */
	public boolean willDie() {
		if (_totalMass < 0.0)
			return true;
		return getRadius(false) <= this._myDeathRadius;
	}

	/**
	 * \brief Kills an agent. Called by detachment and starving test
	 * 
	 * Kills an agent. Called by detachment and starving test
	 */
	@Override
	public void die(boolean isStarving) {
		super.die(isStarving);
	}

	/**
	 * \brief With it determined that cell division will occur, create a new agent from the existing one
	 * 
	 * With it determined that cell division will occur, create a new agent from the existing one
	 * 
	 * @throws CloneNotSupportedException	Thrown if the agent cannot be cloned
	 */
	@Override
	public void makeKid() throws CloneNotSupportedException {

		// Create the new instance
		LocatedAgent baby = (LocatedAgent) sendNewAgent();
		// Note that mutateAgent() does nothing yet
		baby.mutateAgent();
		
		this._myDivRadius = getDivRadius();
		baby._myDivRadius = getDivRadius();
		baby._myDeathRadius = getDeathRadius();
		
		// Update the lineage
		recordGenealogy(baby);

		// Share mass of all compounds between two daughter cells and compute
		// new size
		divideCompounds(baby, getBabyMassFrac());
		//sonia:chemostat
		if (Simulator.isChemostat){
			// upon division the daughter cells remain with the coordinates of their progenitor

		}else{
			// Compute movement to apply to both cells
			setDivisionDirection(getInteractDistance(baby)/2);

			// move both daughter cells
			baby._movement.subtract(_divisionDirection);
			_movement.add(_divisionDirection);
		}
		// Now register the agent inside the guilds and the agent grid
		baby.registerBirth();
		baby._netVolumeRate = 0.0;

		
	}

	/**
	 * \brief On agent division, divides the mass between the old and new agent, at a specified fraction
	 * 
	 * On agent division, divides the mass between the old and new agent, at a specified fraction
	 * 
	 * @param baby	The new agent, which is inheriting mass
	 * @param babyMassFrac	The fraction of this agents mass that should be transferred to the new agent
	 */
	public void divideCompounds(LocatedAgent baby, double babyMassFrac) {
		// Choose the division plan and apply position modifications
		for (int i = 0; i<particleMass.length; i++) {
			baby.particleMass[i] *= babyMassFrac;
			this.particleMass[i] *= 1-babyMassFrac;
		}

		// Update radius, mass, volumes and growth rates
		updateSize();
		baby.updateSize();
		
		updateGrowthRates();
		baby.updateGrowthRates();
	}

	/**
	 * \brief On agent division, transfers EPS between the old and new agent, at a specified ratio
	 * 
	 * On agent division, transfers EPS between the old and new agent, at a specified ratio
	 * 
	 * @param baby	The new agent, which is inheriting mass
	 * @param splitRatio	The ratio of the EPS that should be transferred to the new agent
	 */
	public void transferCompounds(LocatedAgent baby, double splitRatio) {
		// Choose the division plan and apply position modifications
		double m;
		for (int i = 0; i<particleMass.length; i++) {
			m = this.particleMass[i]*splitRatio;
			baby.particleMass[i] += m;
			this.particleMass[i] = this.particleMass[i]-m;
		}

		// Update radius, mass and volumes
		updateSize();
		baby.updateSize();
	}

	/**
	 * \brief Mutate any inherited parameters for a population of agents
	 * 
	 * Mutate any inherited parameters for a population of agents. KA June 2013 - not sure this action is implemented
	 */
	@Override
	public void mutatePop() 
	{
		// Mutate parameters inherited
		super.mutatePop();
		// Now mutate your parameters
	}

	/**
	 * \brief Set the movement vector that states where to put a newly-created particle
	 * 
	 * Set the movement vector that states where to put a newly-created particle
	 * 
	 * @param distance	Distance between the this agent and the new agent
	 */
	public void setDivisionDirection(double distance) {
		double phi, theta;

		phi = 2*Math.PI*ExtraMath.getUniRandDbl();
		theta = 2*Math.PI*ExtraMath.getUniRandDbl();

		_divisionDirection.x = distance*Math.sin(phi)*Math.cos(theta);
		_divisionDirection.y = distance*Math.sin(phi)*Math.sin(theta);
		_divisionDirection.z =(_agentGrid.is3D ? distance*Math.cos(phi):0);
	}

	/* ______________________ SHOVING ___________________________________ */

	/**
	 * \brief Models a mechanical interaction between two located agents. Implemented by extending classes (LocatedAgent)
	 * 
	 * Models a mechanical interaction between two located agents. Implemented by extending classes (LocatedAgent)
	 * 
	 * @param MUTUAL	Whether movement is shared between two agents or applied only to this one
	 * @param shoveOnly	Boolean noting whether this action is shoving (false) or pulling (shrinking biofilm) (true)
	 * @param seq	Whether the move should be applied immediately or wait until the end of the step
	 * @param gain	Double noting change in position
	 * @return	The move to be applied once the shoving or pull calculations have been performed
	 */
<<<<<<< HEAD
	public Double interact(boolean MUTUAL, boolean shoveOnly, boolean seq,
=======
	@Override
	public double interact(boolean MUTUAL, boolean shoveOnly, boolean seq,
>>>>>>> 3408da98
			double gain) {
		boolean willShove = false;

		move();

		// rebuild your neighbourhood
		if (shoveOnly)
			getPotentialShovers(getInteractDistance());
		else
			getPotentialShovers(getInteractDistance() + getShoveRadius());

		Iterator<LocatedAgent> iter = _myNeighbors.iterator();
		while (iter.hasNext()) {
			if (shoveOnly)
				willShove |= addPushMovement(iter.next(), MUTUAL, gain);
			else
				willShove |= addSpringMovement(iter.next(), MUTUAL, gain);

		}
		_myNeighbors.clear();

		// Check interaction with surface
		if (_isAttached&!shoveOnly) {

		}

		willShove = isMoving();

		if (seq)
			return move();
		else
			return 0.0;
	}

	/**
	 * \brief Mutual shoving : The movement by shoving of an agent is calculated based on the cell overlap and added to the agents movement vector.
	 * 
	 * Mutual shoving : The movement by shoving of an agent is calculated based on the cell overlap and added to the agents movement vector. 
	 * Both agents are moved of half the overlapping distance in opposite directions.
	 * 
	 * @param aNeighbour	 Reference to the potentially shoving neighbour
	 * @param isMutual	Whether movement is shared between two agents or applied only to this one
	 * @param gain	Double noting change in position
	 * @return Boolean stating whether shoving is detected (true) or not (false)
	 */
	public boolean addPushMovement(LocatedAgent aNeighbour, boolean isMutual,
			double gain) {
		double d, distance;

		if (aNeighbour == this)
			return false;

		// Build the escape vector and find the distance between you and your
		// neighbourhood
		d = computeDifferenceVector(_location, aNeighbour._location);

		_diff.normalizeVector();

		// Compute effective cell-cell distance
		distance = getShoveRadius()+aNeighbour.getShoveRadius();
		distance += getSpeciesParam().shoveLimit;
		distance = d-distance;

		/* Apply shoving _________________________________________________ */

		// Compute shoving distance for the current agent
		if (distance<=0) {
			if (isMutual) {
				_diff.times(gain*0.5*Math.abs(distance));
				this._movement.add(_diff);
				aNeighbour._movement.subtract(_diff);
			} else {
				_diff.times(Math.abs(gain*distance));
				this._movement.add(_diff);
			}
			return true;
		} else {
			return false;
		}
	}

	/**
	 * \brief Pulling : The movement of agents by a shrinking biofilm. Move calculated and added to the agents movement vector.
	 * 
	 * The movement of agents by a shrinking biofilm. Move calculated and added to the agents movement vector. 
	 * 
	 * @param aNeighbor	 Reference to the potentially shoving neighbour
	 * @param isMutual	Whether movement is shared between two agents or applied only to this one
	 * @param gain	Double noting change in position
	 * @return Boolean stating whether pulling is detected (true) or not (false)
	 */
	public boolean addSpringMovement(LocatedAgent aNeighbor, boolean isMutual,
			double gain) {
		double d, distance, delta;

		if (aNeighbor == this)
			return false;

		// Build the escape vector and find the distance between you and your
		// neighbourhood
		d = computeDifferenceVector(_location, aNeighbor._location);

		_diff.normalizeVector();

		distance = getShoveRadius()+aNeighbor.getShoveRadius();
		distance += getSpeciesParam().shoveLimit;

		delta = d-distance;
		double lMax = _totalRadius;

		if (delta > 0)
			gain *= Math.exp(-delta * 5 / (lMax));
		if (delta > lMax)
			gain = 0;

		/* Apply shoving _________________________________________________ */

		if (isMutual) {
			_diff.times(-0.5*delta*gain);
			this._movement.add(_diff);
			aNeighbor._movement.subtract(_diff);
		} else {
			_diff.times(-delta*gain);
			this._movement.add(_diff);
		}

		return (_movement.norm()>_radius*gain);
	}

	/**
	 * \brief Computes the shortest distance between this agent and another, stored as ContinuousVectors. This may be around the cyclic boundary
	 * 
	 * Computes the distance between this agent and another, stored as ContinuousVectors. This may be around the cyclic boundary
	 * 
	 * @param me	ContinuousVector stating first agent location
	 * @param him	ContinuousVector stating other agent location
	 * @return the shortest movement vector to go from a to b, take into account the cyclic boundary
	 * @see addOverlapMovement
	 * @see addPullMovement works in 2 and 3D
	 */
	public double computeDifferenceVector(ContinuousVector me,
														ContinuousVector him) {
		Double gridLength;

		_diff.sendDiff(me, him);
		
		// check periodicity in X
		gridLength = _species.domain.length_X;
		if (Math.abs(_diff.x) > .5 * gridLength)
			_diff.x -= Math.signum(_diff.x) * gridLength;

		
		// check periodicity in Y
		gridLength = _species.domain.length_Y;

		if (Math.abs(_diff.y) > .5 * gridLength)
			_diff.y -= Math.signum(_diff.y) * gridLength;

		if (_agentGrid.is3D)
		{
			// check periodicity in Z
			gridLength = _species.domain.length_Z;
			if (Math.abs(_diff.z) > .5 * gridLength)
				_diff.z -= Math.signum(_diff.z) * gridLength;

		}
		
		Double d = _diff.norm();

		if ( d.equals(0.0) )
		{
			d = 1e-2*_radius;
			_diff.alea(_agentGrid.is3D);
		}
		
		return d;
	}

	/**
	 * \brief Find neighbouring agents in a range around you
	 * 
	 * Find neighbouring agents in a range around you
	 * 
	 * @param radius	The distance to search around the agent location
	 */
	public void getPotentialShovers(double radius) {
		_agentGrid.getPotentialShovers(_agentGridIndex, radius, _myNeighbors);
	}

	/**
	 * \brief Pick a random neighbour from the _myNeigbors collection
	 * 
	 * Pick a random neighbour from the _myNeigbors collection
	 * 
	 * @return	A randomly picked neighbour (LocatedAgent object) from the list of neighbours
	 */
	public LocatedAgent pickNeighbor() {
		if (_myNeighbors.isEmpty())
			return null;
		else
			return _myNeighbors.get(ExtraMath.getUniRandInt(0, _myNeighbors
					.size()));
	}

	/**
	 * \brief Find a sibling of this agent
	 * 
	 * Find a sibling of this agent
	 * 
	 * @param indexSpecies	The index used to reference this species in the simulation dictionary
	 */
	public void findCloseSiblings(int indexSpecies) 
	{
		int nNb;
		boolean test;
		double shoveDist;
		LocatedAgent aNb;

		getPotentialShovers(getInteractDistance());
		nNb = _myNeighbors.size();

		for (int iNb = 0; iNb<nNb; iNb++) {
			aNb = _myNeighbors.removeFirst();
			// test EPS-species
			test = (indexSpecies==aNb.speciesIndex);

			// Test distance
			shoveDist = 2*(getShoveRadius()+aNb.getShoveRadius());
			test = test
			&& computeDifferenceVector(_location, aNb.getLocation()) <= shoveDist;

			if (test & aNb != this)
				_myNeighbors.addLast(aNb);
		}
	}

	/**
	 * \brief With the agent move calculated, apply this movement, taking care to respect boundary conditions
	 * 
	 * With the agent move calculated, apply this movement, taking care to respect boundary conditions
	 * 
	 */
<<<<<<< HEAD
	public Double move()
	{
		if (!_movement.isValid())
		{
=======
	@Override
	public double move() {
		if (!_movement.isValid()) {
>>>>>>> 3408da98
			LogFile.writeLog("Incorrect movement coordinates");
			_movement.reset();
		}

		if ( !(_agentGrid.is3D) && !(_movement.z.equals(0.0)) )
		{
			_movement.z = 0.0;
			_movement.reset();
			LogFile.writeLog("Agent tried to move in Z direction!");
		}

		// No movement planned, finish here
		if (_movement.isZero())
			return 0.0;

		// Test the boundaries
		checkBoundaries();

		// Now apply the movement
		_location.set(_newLoc);
		_agentGrid.registerMove(this);

		Double delta = _movement.norm();
		_movement.reset();

		return delta/_totalRadius;
	}

	/**
	 * \brief Used by the move method to determine if an agents move crosses any of the domain's boundaries
	 * 
	 * Used by the move method to determine if an agents move crosses any of the domain's boundaries
	 */
	public void checkBoundaries() 
	{
		// Search a boundary which will be crossed
		_newLoc.set(_location);
		_newLoc.add(_movement);
		AllBC aBoundary = getDomain().testCrossedBoundary(_newLoc);
		int nDim = (_agentGrid.is3D ? 3 : 2);
		Boolean test = ( aBoundary != null );
		int counter = 0;

		// Test all boundaries and apply corrections according to crossed
		// boundaries
		while (test)
		{
			counter++;
			aBoundary.applyBoundary(this, _newLoc);
			aBoundary = getDomain().testCrossedBoundary(_newLoc);

			test = (aBoundary != null) || (counter > nDim);
			if (counter > nDim)
				System.out.println("Problem in LocatedAgent.checkBoundaries()");
		}
	}

	/**
	 * \brief Mutate inherited agent parameters after agent division.
	 * 
	 * Mutation Function. If you don't want apply a mutation in a specified class, do not redefine this method. If you want, you are 
	 * free to choose which fields to mutate for each different class by a simple redefinition
	 * 
	 */
	@Override
	public void mutateAgent() {
		// Mutate parameters inherited
		super.mutateAgent();
		// Now mutate your parameters
	}

	/**
	 * \brief Add the reacting concentration of an agent to the received grid
	 * 
	 * Add the reacting concentration of an agent to the received grid
	 * 
	 * @param aSpG	Spatial grid used to sum catalysing mass
	 * @param catalystIndex	Index of the compartment of the cell supporting the reaction
	 */
<<<<<<< HEAD
	public void fitMassOnGrid(SpatialGrid aSpG, int catalystIndex)
	{
=======
	@Override
	public void fitMassOnGrid(SpatialGrid aSpG, int catalystIndex) {
>>>>>>> 3408da98
		if (isDead)
			return;

		Double value = particleMass[catalystIndex]/aSpG.getVoxelVolume();
		if ( Double.isNaN(value) || Double.isInfinite(value) )
			value = 0.0;
		aSpG.addValueAt(value, _location);
	}

	/**
	 * \brief Add the total concentration of an agent on received grid
	 * 
	 * Add the total concentration of an agent on received grid
	 * 
	 * @param aSpG	Spatial grid used to sum total mass
	 */
	@Override
	public void fitMassOnGrid(SpatialGrid aSpG) 
	{
		if (isDead)
			return;

		Double value = _totalMass/aSpG.getVoxelVolume();
		if ( Double.isNaN(value) || Double.isInfinite(value) )
			value = 0.0;
		aSpG.addValueAt(value, _location);
	}

	/**
	 * \brief Add the total volume rate of an agent on received grid
	 * 
	 * Add the total volume rate of an agent on received grid
	 * 
	 * @param aSpG	Spatial grid used to sum volume
	 */
	public void fitVolRateOnGrid(SpatialGrid aSpG)
	{
		Double value = _netVolumeRate/aSpG.getVoxelVolume();
		if ( Double.isNaN(value) || Double.isInfinite(value) )
			value = 0.0;
		aSpG.addValueAt(value, _location);
	}

	/**
	 * \brief Add the reaction/growth rate of an agent on received grid, for a specified reaction
	 * 
	 * Add the total reaction/growth rate of an agent on received grid, for a specified reaction
	 * 
	 * @param aRateGrid	Spatial grid used to store total reaction rate
	 * @param reactionIndex	Index of this declared reaction in the simulation dictionary
	 */
<<<<<<< HEAD
	public void fitReacRateOnGrid(SpatialGrid aRateGrid, int reactionIndex)
	{
=======
	@Override
	public void fitReacRateOnGrid(SpatialGrid aRateGrid, int reactionIndex) {
>>>>>>> 3408da98
		if (isDead)
			return;
		
		// growthRate is in [fgX.hr-1] so convert to concentration:
		// [fgX.um-3.hr-1 = gX.L-1.hr-1]
		Double value = growthRate[reactionIndex]/aRateGrid.getVoxelVolume();

		if (Double.isNaN(value) | Double.isInfinite(value))
			value = 0.0;

		aRateGrid.addValueAt(value, _location);
	}

	/* _______________ FILE OUTPUT _____________________ */

	/**
	 * \brief Used in creation of results files - specifies the header of the columns of output information for this agent
	 * 
	 * Used in creation of results files - specifies the header of the columns of output information for this agent
	 * 
	 * @return	String specifying the header of each column of results associated with this agent
	 */
<<<<<<< HEAD
	public StringBuffer sendHeader()
	{
=======
	@Override
	public String sendHeader() {
>>>>>>> 3408da98
		// return the header file for this agent's values after sending those for super
		StringBuffer tempString = super.sendHeader();
		
		// location info and radius
		tempString.append(",locationX,locationY,locationZ,radius,totalRadius");
		
		return tempString;
	}

	/**
	 * \brief Used in creation of results files - creates an output string of information generated on this particular agent
	 * 
	 * Used in creation of results files - creates an output string of information generated on this particular agent
	 * 
	 * @return	String containing results associated with this agent
	 */
<<<<<<< HEAD
	public StringBuffer writeOutput()
	{
=======
	@Override
	public String writeOutput() {
>>>>>>> 3408da98
		// write the data matching the header file
		StringBuffer tempString = super.writeOutput();
		
		// location info and radius
		tempString.append(","+_location.x+","+_location.y+","+_location.z+",");
		tempString.append(_radius+","+_totalRadius);
		
		return tempString;
	}

	/* _______________ RADIUS, MASS AND VOLUME _____________________ */

	/**
	 * \brief Compute the volume on the basis of the mass and density of different compounds defined in the cell
	 * 
	 * Compute the volume on the basis of the mass and density of different compounds defined in the cell
	 */
	public void updateVolume()
	{
		_volume = 0.0;
		for (int i = 0; i<particleMass.length; i++) {
			_volume += particleMass[i]/getSpeciesParam().particleDensity[i];
		}
		_totalVolume = _volume;
	}

	/**
	 * \brief Compute the radius on the basis of the volume The radius evolution is stored in deltaRadius (used for shrinking)
	 * 
	 * Compute the radius on the basis of the volume The radius evolution is stored in deltaRadius (used for shrinking)
	 */
	public void updateRadius() {

		//sonia:chemostat 22.02.2010
		if(Simulator.isChemostat || _species.domain.is3D){
			_radius = ExtraMath.radiusOfASphere(_volume);
			_totalRadius = ExtraMath.radiusOfASphere(_totalVolume);
		}else{
			_radius = ExtraMath.radiusOfACylinder(_volume,
					_species.domain.length_Z);
			_totalRadius = ExtraMath.radiusOfACylinder(_totalVolume,
					_species.domain.length_Z);
		}
	}

	/**
	 * \brief Update the attachment, determining if an agent location crosses any boundaries
	 * 
	 * Update the attachment, determining if an agent location crosses any boundaries	 
	 *  
	 * @return	Boundary that has been crossed
	 */
	public AllBC updateAttachment() {
		// Search a boundary which will be crossed
		double distance;
		for (AllBC aBoundary : getDomain().getAllBoundaries()) {
			if (aBoundary.isSupport()) {
				distance = aBoundary.getDistance(this._location);
				_isAttached = distance<=(3*this._totalRadius);
				return aBoundary;
			}
		}
		return null;
	}

	/**
	 * \brief Add movement to the ContinuousVector storing the agents move
	 * 
	 * Add movement to the ContinuousVector storing the agents move
	 * 
	 * @param aMove	ContinuousVector to add to the movement vector
	 */
	public void addMovement(ContinuousVector aMove) {
		this._movement.add(aMove);
	}

	/**
	 * \brief Return the set of parameters associated with this agent (LocatedParam object)
	 * 
	 * Return the set of parameters associated with this agent (LocatedParam object)
	 * 
	 * @return LocatedParam object of parameters associated with this agent
	 */
	@Override
	public LocatedParam getSpeciesParam() {
		return (LocatedParam) _speciesParam;
	}

	/**
	 * \brief Return the volume of this agent, with or without the capsule
	 * 
	 *  Return the volume of this agent, with or without the capsule 
	 *  
	 * @param withCapsule	Boolean noting whether any capsule should be included in this calculation
	 * @return	Double specifying the volume of this agent
	 */
	public double getVolume(boolean withCapsule) {
		return (withCapsule ? _totalVolume : _volume);
	}

	/**
	 * \brief Return the radius of this agent, with or without the capsule
	 * 
	 *  Return the radius of this agent, with or without the capsule 
	 *  
	 * @param withCapsule	Boolean noting whether any capsule should be included in this calculation
	 * @return	Double specifying the radius of this agent
	 */
	public double getRadius(boolean withCapsule) {
		return (withCapsule ? _totalRadius : _radius);
	}

	/**
	 * \brief Return the mass of this agent, with or without the capsule
	 * 
	 *  Return the mass of this agent, with or without the capsule 
	 *  
	 * @param withCapsule	Boolean noting whether any capsule should be included in this calculation
	 * @return	Double specifying the mass of this agent
	 */
	public double getMass(boolean withCapsule) {
		return (withCapsule ? _totalMass : _totalMass);
	}

	public double getMaximumRadius()
	{
		return getSpeciesParam().divRadius * (1 + getSpeciesParam().divRadiusCV);
	}

	/**
	 * \brief Determine whether this cell has any EPS
	 * 
	 * Determine whether this cell has any EPS
	 * 
	 * @return	Boolean noting whether this cell has any EPS
	 */
	public boolean hasEPS() 
	{
		return false;
	}

	/**
	 * \brief Determine whether this agent contains any inert particles
	 * 
	 * Determine whether this agent contains any inert particles
	 * 
	 * @return	Boolean noting whether this agent contains any inert particles
	 */
	public boolean hasInert()
	{
		return false;
	}

	/**
	 * \brief Return the shove factor to be used in shoving for this species of agent
	 * 
	 * Return the shove factor to be used in shoving for this species of agent
	 * 
	 * @return	Double specifying the shove factor that will be applied
	 */
	public double getShoveFactor() {
		return ((LocatedParam) _speciesParam).shoveFactor;
	}

	/**
	 * \brief Return the shove radius to be used in shoving for this species of agent
	 * 
	 * Return the shove radius to be used in shoving for this species of agent
	 * 
	 * @return	Double specifying the shove radius that will be applied
	 */
	public double getShoveRadius() {
		return _totalRadius*((LocatedParam) _speciesParam).shoveFactor;
	}

	/**
	 * \brief Return the shoving interaction distance to be used in shoving for this species of agent
	 * 
	 * Return the shoving interaction distance to be used in shoving for this species of agent
	 * 
	 * @return	Double specifying the shoving interaction distance that will be applied
	 */
	public double getInteractDistance() {
		return 2*getShoveRadius()+((LocatedParam) _speciesParam).shoveLimit;
	}

	/**
	 * \brief Return the shoving interaction distance to be used in shoving against a specified agent
	 * 
	 * Return the shoving interaction distance to be used in shoving against a specified agent
	 * 
	 * @return	Double specifying the shoving interaction distance that will be applied
	 */
	public double getInteractDistance(LocatedAgent baby) {
		return getShoveRadius() + baby.getShoveRadius()
								+ ((LocatedParam) _speciesParam).shoveLimit;
	}

	/**
	 * \brief Return the fraction of mass that is transferred to the new agent on cell division
	 * 
	 * Return the fraction of mass that is transferred to the new agent on cell division
	 * 
	 * @return	Double stating the fraction of mass that is transferred to the new agent on cell division
	 */
	public double getBabyMassFrac() {
		return ExtraMath.deviateFromCV(getSpeciesParam().babyMassFrac,
										getSpeciesParam().babyMassFracCV);
	}
	
	/**
	 * \brief Return the agent radius at which cell division is triggered
	 * 
	 * Return the agent radius at which cell division is triggered
	 * 
	 * @return	Double stating the agent radius at which cell division is triggered
	 */
	public double getDivRadius()
	{
		return ExtraMath.deviateFromCV(getSpeciesParam().divRadius,
											getSpeciesParam().divRadiusCV);
	}
	
	/**
	 * \brief Return the agent radius at which cell death is triggered
	 * 
	 * Return the agent radius at which cell death is triggered
	 * 
	 * @return	Double stating the agent radius at which cell death is triggered
	 */
	public double getDeathRadius() {
		return ExtraMath.deviateFromCV(getSpeciesParam().deathRadius,
										getSpeciesParam().deathRadiusCV);
	}

	/**
	 * \brief Determine if an agent has a move to perform
	 * 
	 * Determine if an agent has a move to perform
	 * 
	 * @return Boolean noting whether the agent has a move to perform
	 */
<<<<<<< HEAD
	public Boolean isMoving() {
=======
	@Override
	public boolean isMoving() {
>>>>>>> 3408da98
		return (_movement.norm()>_totalRadius/10);
	}

	/**
	 * \brief Determine if an agent is attached to a surface
	 * 
	 * Determine if an agent is attached to a surface
	 * 
	 * @return Boolean noting whether the agent is attached to a surface
	 */
	public boolean isAttached() {
		return _isAttached;
	}

	/**
	 * \brief Return the active fraction of this agent
	 * 
	 * Return the active fraction of this agent
	 * 
	 * @return	Double value stating the active fraction of this agent
	 */
	public double getActiveFrac() {
		return 1.0;
	}

	/**
	 * \brief Return the colour assigned to this agent in POV-Ray output
	 * 
	 * Return the colour assigned to this agent in POV-Ray output
	 * 
	 * @return	Colour assigned to this agent as specified in the protocol file
	 */
	public Color getColor() {
		return _species.color;
	}

	/**
	 * \brief Return the colour assigned to any capsules contained in this agent in POV-Ray output
	 * 
	 * Return the colour assigned to any capsules contained in this agent in POV-Ray output
	 * 
	 * @return	Colour assigned to this agent capsules as specified in the protocol file
	 */
	public Color getColorCapsule() {
		return Color.green;
	}

	/**
	 * \brief Return the location of this agent
	 * 
	 * Return the location of this agent
	 * 
	 * @return	ContinuousVector stating the location of this agent
	 */
	public ContinuousVector getLocation() {
		return _location;
	}

	/**
	 * \brief Comparator used by AgentContainer.erodeBorder()
	 * 
	 * Comparator used by AgentContainer.erodeBorder()
	 * @author Rob Clegg
	 */
	public static class detPriorityComparator implements java.util.Comparator<Object> {

		@Override
		public int compare(Object b1, Object b2) {
			return (((LocatedAgent) b1).detPriority>((LocatedAgent) b2).detPriority ? 1 : -1);
		}
	}

	/**
	 * \brief Comparator used by AgentContainer.erodeBorder()
	 * 
	 * Comparator used by AgentContainer.erodeBorder()
	 * @author Rob Clegg
	 */
	public static class totalMassComparator implements java.util.Comparator<Object> {

		@Override
		public int compare(Object b1, Object b2) {
			return (((LocatedAgent) b1)._totalMass>((LocatedAgent) b2)._totalMass ? 1 : -1);
		}
	}
	
	/**
	 * \brief Return the distance from this agent to a ContinuousVector.
	 * 
	 * @param cV	ContinuousVector to find distance to.
	 * @return distance between this agent and cV (assuming cyclic boundaries).
	 */
	public Double getDistance(ContinuousVector cV)
	{
		return computeDifferenceVector(_location, cV);
	}
	
	/**
	 * \brief Return the distance between two agents
	 * 
	 * Return the distance between two agents
	 * 
	 * @param aLoc	LocatedAgent to find distance to
	 * @return distance between two agents (assuming cyclic boundaries)
	 */
	public Double getDistance(LocatedAgent aLoc)
	{
		return getDistance(aLoc._location);
	}

	/**
	 * \brief Set the location of this agent to the supplied continuous vector
	 * 
	 * Set the location of this agent to the supplied continuous vector
	 * 
	 * @param cc	Location which this agent should be assigned to
	 */
	public void setLocation(ContinuousVector cc) 
	{
		// In a chemostat set the location of the newborns to zero.
		if(Simulator.isChemostat)
			_location.reset();
		else
			_location.set(cc);
	}

	/**
	 * \brief Return the continuous vector that states this agents move
	 * 
	 * Return the continuous vector that states this agents move
	 * 
	 * @return continuous vector that states this agents move
	 */
	public ContinuousVector getMovement() {
		return _movement;
	}

	/**
	 * \brief Return the index of the grid on which this agent is placed
	 * 
	 * Return the index of the grid on which this agent is placed
	 * 
	 * @return Integer grid index of where this agent is placed
	 */
	@Override
	public int getGridIndex() {
		return _agentGridIndex;
	}

	/**
	 * \brief Return the LocatedGroup of agents that are present in the location where this agent is placed
	 * 
	 * Return the LocatedGroup of agents that are present in the location where this agent is placed
	 * 
	 * @return	LocatedGroup containing all agents present in the same grid space as this agent
	 */
	public LocatedGroup getGridElement() {
		return _agentGrid.getShovingGrid()[_agentGridIndex];
	}

	/**
	 * \brief Move this agent to another grid index
	 * 
	 * Move this agent to another grid index
	 * 
	 * @param aGridIndex	Grid index in which this agent should now be placed
	 */
	public void setGridIndex(int aGridIndex) {
		_agentGridIndex = aGridIndex;
	}

	/**
	 * \brief Return the domain where this agent is contained
	 * 
	 * Return the domain where this agent is contained
	 * 
	 * @return The domain where this agent is contained (Domain object)
	 */
	public Domain getDomain() {
		return _species.domain;
	}

}<|MERGE_RESOLUTION|>--- conflicted
+++ resolved
@@ -1,1422 +1,1395 @@
-/**
- * \package agent
- * \brief Package of utilities that create and manage agents in the simulation and their participation in relevant reactions
- * 
- * Package of utilities that create and manage agents in the simulation and their participation in relevant reactions. This package is 
- * part of iDynoMiCS v1.2, governed by the CeCILL license under French law and abides by the rules of distribution of free software.  
- * You can use, modify and/ or redistribute iDynoMiCS under the terms of the CeCILL license as circulated by CEA, CNRS and INRIA at 
- * the following URL  "http://www.cecill.info".
- */
-package simulator.agent;
-
-import idyno.SimTimer;
-
-import java.util.Iterator;
-import java.util.LinkedList;
-import java.awt.Color;
-
-import utils.ExtraMath;
-import utils.LogFile;
-import utils.XMLParser;
-
-import simulator.*;
-import simulator.geometry.ContinuousVector;
-import simulator.geometry.Domain;
-import simulator.geometry.boundaryConditions.AllBC;
-
-/**
- * \brief Extends ActiveAgent by adding functionality to control agent grid location, agent shoving, agent death and division, and agent movement
- * 
- * Extends ActiveAgent by adding functionality to control agent grid location, agent shoving, agent death and division, and agent movement. 
- * During each global timestep, agent divisions and agent growth lead to many cases where neighbouring agents will overlap. A relaxation 
- * algorithm is used to find iteratively the new overlap-minimising steady state configuration of agent locations at the end of each 
- * timestep. 
- * 
- * @author Andreas Dötsch (andreas.doetsch@helmholtz-hzi.de), Helmholtz Centre for Infection Research (Germany)
- * @author Laurent Lardon (lardonl@supagro.inra.fr), INRA, France
- * @author Sónia Martins (SCM808@bham.ac.uk), Centre for Systems Biology, University of Birmingham (UK)
- * @author Rob Clegg (rjc096@bham.ac.uk), Centre for Systems Biology, University of Birmingham (UK)
- *
- */
-public abstract class LocatedAgent extends ActiveAgent implements Cloneable 
-{
-
-	/**
-	 * Temporary variable storing the distance between two agents
-	 */
-	protected static ContinuousVector  _diff              = new ContinuousVector();
-	
-	/**
-	 * Temporary store of the new location this cell will move to
-	 */
-	protected static ContinuousVector  _newLoc            = new ContinuousVector();
-
-	/**
-	 * Radius of this agent
-	 */
-	protected Double _radius = 0.0;
-	
-	/**
-	 * Cell radius including any capsules
-	 */
-	protected Double _totalRadius = 0.0;
-	
-	/**
-	 * Radius at which this agent will divide
-	 */
-	protected Double _myDivRadius = 0.0;
-	
-	/**
-	 * Radius at which agent death is triggered
-	 */
-	protected Double _myDeathRadius = 0.0;
-	
-	/**
-	 * Volume of this agent
-	 */
-	protected Double _volume = 0.0;
-	
-	/**
-	 * Cell volume including any capsules
-	 */
-	protected Double _totalVolume = 0.0;
-	
-	/**
-	 * Agent position - continuous coordinates
-	 */
-	protected ContinuousVector _location = new ContinuousVector();
-	
-	/**
-	 * ContinuousVector noting the move that will be applied to the agents position
-	 */
-	protected ContinuousVector _movement = new ContinuousVector();
-	
-	/**
-	 * Direction in which this cell divides
-	 */
-	protected ContinuousVector _divisionDirection = new ContinuousVector();
-	
-	/**
-	 * List of neighbouring agents in this agents vicinity
-	 */
-	protected LinkedList<LocatedAgent> _myNeighbors = new LinkedList<LocatedAgent>();
-
-	/**
-	 * Index of the agent position on the vectorized grid
-	 */
-	protected int _agentGridIndex;
-	
-	/**
-	 * Boolean noting whether this agent is interacting with a surface (true) or not (false)
-	 */
-	protected Boolean _isAttached = false;
-
-	/**
-	 * Detachment priority
-	 */
-	public Double detPriority = 0.0;
-
-	/**
-	 * Stores the simulation time since the last division check
-	 */
-	public Double _timeSinceLastDivisionCheck = Double.MAX_VALUE;
-
-	/**
-	 * Distance based probability from a given neighbour (used in HGT). Sonia 8-12-2010
-	 */
-	public Double _distProb = 0.0; 								
-	
-	/**
-	 * Cumulative probability as to whether the plasmid will be transferred 
-	 */
-	public Double _distCumProb = 0.0; 	
-
-
-	/**
-	 * \brief Constructor used to generate progenitor and initialise an object to store relevant parameters
-	 * 
-	 * Constructor used to generate progenitor and initialise an object to store relevant parameters
-	 */
-	public LocatedAgent()
+/**
+ * \package agent
+ * \brief Package of utilities that create and manage agents in the simulation and their participation in relevant reactions
+ * 
+ * Package of utilities that create and manage agents in the simulation and their participation in relevant reactions. This package is 
+ * part of iDynoMiCS v1.2, governed by the CeCILL license under French law and abides by the rules of distribution of free software.  
+ * You can use, modify and/ or redistribute iDynoMiCS under the terms of the CeCILL license as circulated by CEA, CNRS and INRIA at 
+ * the following URL  "http://www.cecill.info".
+ */
+package simulator.agent;
+
+import idyno.SimTimer;
+
+import java.util.Iterator;
+import java.util.LinkedList;
+import java.awt.Color;
+
+import utils.ExtraMath;
+import utils.LogFile;
+import utils.XMLParser;
+
+import simulator.*;
+import simulator.geometry.ContinuousVector;
+import simulator.geometry.Domain;
+import simulator.geometry.boundaryConditions.AllBC;
+
+/**
+ * \brief Extends ActiveAgent by adding functionality to control agent grid location, agent shoving, agent death and division, and agent movement
+ * 
+ * Extends ActiveAgent by adding functionality to control agent grid location, agent shoving, agent death and division, and agent movement. 
+ * During each global timestep, agent divisions and agent growth lead to many cases where neighbouring agents will overlap. A relaxation 
+ * algorithm is used to find iteratively the new overlap-minimising steady state configuration of agent locations at the end of each 
+ * timestep. 
+ * 
+ * @author Andreas Dötsch (andreas.doetsch@helmholtz-hzi.de), Helmholtz Centre for Infection Research (Germany)
+ * @author Laurent Lardon (lardonl@supagro.inra.fr), INRA, France
+ * @author Sónia Martins (SCM808@bham.ac.uk), Centre for Systems Biology, University of Birmingham (UK)
+ * @author Rob Clegg (rjc096@bham.ac.uk), Centre for Systems Biology, University of Birmingham (UK)
+ *
+ */
+public abstract class LocatedAgent extends ActiveAgent implements Cloneable 
+{
+
+	/**
+	 * Temporary variable storing the distance between two agents
+	 */
+	protected static ContinuousVector  _diff              = new ContinuousVector();
+	
+	/**
+	 * Temporary store of the new location this cell will move to
+	 */
+	protected static ContinuousVector  _newLoc            = new ContinuousVector();
+
+	/**
+	 * Radius of this agent
+	 */
+	protected Double _radius = 0.0;
+	
+	/**
+	 * Cell radius including any capsules
+	 */
+	protected Double _totalRadius = 0.0;
+	
+	/**
+	 * Radius at which this agent will divide
+	 */
+	protected Double _myDivRadius = 0.0;
+	
+	/**
+	 * Radius at which agent death is triggered
+	 */
+	protected Double _myDeathRadius = 0.0;
+	
+	/**
+	 * Volume of this agent
+	 */
+	protected Double _volume = 0.0;
+	
+	/**
+	 * Cell volume including any capsules
+	 */
+	protected Double _totalVolume = 0.0;
+	
+	/**
+	 * Agent position - continuous coordinates
+	 */
+	protected ContinuousVector _location = new ContinuousVector();
+	
+	/**
+	 * ContinuousVector noting the move that will be applied to the agents position
+	 */
+	protected ContinuousVector _movement = new ContinuousVector();
+	
+	/**
+	 * Direction in which this cell divides
+	 */
+	protected ContinuousVector _divisionDirection = new ContinuousVector();
+	
+	/**
+	 * List of neighbouring agents in this agents vicinity
+	 */
+	protected LinkedList<LocatedAgent> _myNeighbors = new LinkedList<LocatedAgent>();
+
+	/**
+	 * Index of the agent position on the vectorized grid
+	 */
+	protected int _agentGridIndex;
+	
+	/**
+	 * Boolean noting whether this agent is interacting with a surface (true) or not (false)
+	 */
+	protected Boolean _isAttached = false;
+
+	/**
+	 * Detachment priority
+	 */
+	public Double detPriority = 0.0;
+
+	/**
+	 * Stores the simulation time since the last division check
+	 */
+	public Double _timeSinceLastDivisionCheck = Double.MAX_VALUE;
+
+	/**
+	 * Distance based probability from a given neighbour (used in HGT). Sonia 8-12-2010
+	 */
+	public Double _distProb = 0.0; 								
+	
+	/**
+	 * Cumulative probability as to whether the plasmid will be transferred 
+	 */
+	public Double _distCumProb = 0.0; 	
+
+
+	/**
+	 * \brief Constructor used to generate progenitor and initialise an object to store relevant parameters
+	 * 
+	 * Constructor used to generate progenitor and initialise an object to store relevant parameters
+	 */
+	public LocatedAgent()
+	{
+		super();
+		_speciesParam = new LocatedParam();
+	}
+
+	@Override
+	@SuppressWarnings("unchecked")
+	/**
+	 * \brief Creates a daughter Located Agent by cloning this agent and parameter objects
+	 * 
+	 * Creates a daughter Located Agent by cloning this agent and parameter objects
+	 * 
+	 * @throws CloneNotSupportedException 	Thrown if the agent cannot be cloned
+	 */
+	public Object clone() throws CloneNotSupportedException {
+		LocatedAgent o = (LocatedAgent) super.clone();
+
+		o._location = (ContinuousVector) this._location.clone();
+		o._movement = (ContinuousVector) this._movement.clone();
+		o._divisionDirection = (ContinuousVector) this._divisionDirection
+		.clone();
+		o._myNeighbors = (LinkedList<LocatedAgent>) this._myNeighbors.clone();
+
+		o._agentGridIndex = this._agentGridIndex;
+
+		return o;
+	}
+
+	/**
+	 * \brief Create a new agent in a specified position
+	 * 
+	 * Create a new agent in a specified position
+	 * 
+	 * @param position	Vector stating where this agent should be located
+	 */
+	public void createNewAgent(ContinuousVector position) 
+	{
+		try 
+		{
+			// Get a clone of the progenitor
+			LocatedAgent baby = (LocatedAgent) sendNewAgent();
+			baby.giveName();
+
+			// randomize its mass
+			baby.mutatePop();
+			
+			baby.updateSize();
+			
+			this._myDivRadius = getDivRadius();
+			baby._myDivRadius = getDivRadius();
+			baby._myDeathRadius = getDeathRadius();
+
+			// Just to avoid to be in the carrier
+			position.x += this._totalRadius;
+			
+			baby.setLocation(position);
+
+			baby.registerBirth();
+
+		} 
+		catch (CloneNotSupportedException e) 
+		{
+			utils.LogFile.writeLog("Error met in LocAgent:createNewAgent()");
+		}
+	}
+
+	/**
+	 * \brief Registers a created agent into a respective container. Each agent must be referenced by one such container.
+	 *  
+	 * Registers a created agent into a respective container. Each agent must be referenced by one such container. In this case, the 
+	 * species is registered into the agent grid
+	 */
+	@Override
+	public void registerBirth() {
+		// Register on species and reaction guilds
+		super.registerBirth();
+	}
+
+
+	/**
+	 * \brief Creates an agent of the specified species and notes the grid in which this is assigned
+	 *
+	 * Creates an agent of the specified species and notes the grid in which this is assigned
+	 * 
+	 * @param aSim	The simulation object used to simulate the conditions specified in the protocol file
+	 * @param xmlMarkUp	A species mark-up within the specified protocol file
+	 */
+	@Override
+	public void initFromProtocolFile(Simulator aSim, XMLParser xmlMarkUp) 
+	{	
+		super.initFromProtocolFile(aSim, xmlMarkUp);
+		
+		_myDivRadius = getDivRadius();
+		_myDeathRadius = getDeathRadius();
+		
+	}
+	
+	/**
+	 * \brief Create an agent using information in a previous state or initialisation file
+	 * 
+	 * Create an agent using information in a previous state or initialisation file
+	 * 
+	 * @param aSim	The simulation object used to simulate the conditions specified in the protocol file
+	 * @param singleAgentData	Data from the result or initialisation file that is used to recreate this agent
+	 */
+	@Override
+	public void initFromResultFile(Simulator aSim, String[] singleAgentData) 
+	{
+		// this routine will read data from the end of the singleAgentData array
+		// and then pass the remaining values onto the super class
+
+		// Chemostat "if" added by Sonia 27.10.09
+		// Rearranged by Rob 10.01.11
+
+		// find the position to start at by using length and number of values read
+		int nValsRead = 5;
+		int iDataStart = singleAgentData.length - nValsRead;
+
+		if(Simulator.isChemostat){
+
+			// Rob: this is necessary for the case when biofilm agents in one simulation
+			// are transferred into a chemostat for the next.
+			_location.reset();
+
+		}else{
+
+			Double newAgentX, newAgentY, newAgentZ;
+			newAgentX = Double.parseDouble(singleAgentData[iDataStart]);
+			newAgentY = Double.parseDouble(singleAgentData[iDataStart+1]);
+			newAgentZ = Double.parseDouble(singleAgentData[iDataStart+2]);
+			_location.set(newAgentX, newAgentY, newAgentZ);
+
+		}
+
+		// agent size
+		_radius      = Double.parseDouble(singleAgentData[iDataStart+3]);
+		_totalRadius = Double.parseDouble(singleAgentData[iDataStart+4]);
+		
+		_myDivRadius = getDivRadius();
+		_myDeathRadius = getDeathRadius();
+
+		// now go up the hierarchy with the rest of the data
+		String[] remainingSingleAgentData = new String[iDataStart];
+		for (int i=0; i<iDataStart; i++)
+			remainingSingleAgentData[i] = singleAgentData[i];
+
+		super.initFromResultFile(aSim, remainingSingleAgentData);
+	}
+
+	
+	/**
+	 * \brief Called at each time step of the simulation to compute cell growth, update size, and monitor cell death and division
+	 * 
+	 * Called at each time step of the simulation to compute cell growth, update size, and monitor cell death. Also determines whether 
+	 * the agent has reached the size at which it must divide
+	 */
+	@Override
+	protected void internalStep() {
+		// Compute mass growth over all compartments
+		grow();
+
+		// Apply this mass growth of all compounds on global radius and mass
+		updateSize();
+
+		// Divide if you have to
+		if (willDivide())
+			divide();
+
+		// Die if you have to
+		if (willDie())
+			die(true);
+	}
+
+	/**
+	 * \brief Update the radius of the agent from the current mass (and then the volume) of the agent (EPS included)
+	 * 
+	 * Update the radius of the agent from the current mass (and then the volume) of the agent (EPS included)
+	 */
+	@Override
+	public void updateSize() 
+	{
+		// Update the totalMass field (sum of the particles masses)
+		updateMass();
+		
+		if (_totalMass < 0)
+			LogFile.writeLog("Warning: negative mass on agent "+_family+", "+_genealogy);
+
+		// Sum of (particles masses / particles density)
+		updateVolume();
+
+		// Compute radius according to the volume
+		updateRadius();
+
+		//sonia:chemostat
+		if(Simulator.isChemostat){
+			//don't do the update of attachment/detachment 
+
+		}else{
+
+			// Check if by chance the agent is close enough to a support to be
+			// attached
+
+			updateAttachment();
+		}
+	}
+
+	/**
+	 * \brief Captures cell division by making a clone of this agent using the makeKid method
+	 * 
+	 * Captures cell division by making a clone of this agent using the makeKid method
+	 */
+	public void divide() {
+		try {
+			// Create a daughter cell
+			makeKid();
+		} catch (CloneNotSupportedException e) {
+			LogFile.writeLog("Error met in LocatedAgent.divide()");
+		}
+	}
+
+	/**
+	 * \brief Determines whether or not a cell has reached the radius where cell division can be triggered
+	 * 
+	 * Determines whether or not a cell has reached the radius where cell division can be triggered
+	 * 
+	 * @return	Boolean stating whether cell division should be triggered (true) or not (false)
+	 */
+	public boolean willDivide() 
+	{
+		// this ensures that the checks for when to divide don't occur too often;
+		// at most they will occur at the rate of AGENTTIMESTEP
+		_timeSinceLastDivisionCheck += SimTimer.getCurrentTimeStep();
+		if (_timeSinceLastDivisionCheck < _agentGrid.getAgentTimeStep())
+			return false;
+
+		// at this point we will actually check whether to divide
+		_timeSinceLastDivisionCheck = 0.0;
+
+		return getRadius(false) > this._myDivRadius;
+	}
+
+	/**
+	 * \brief Determines whether or not a cell has reached the radius where cell death can be triggered
+	 * 
+	 * Determines whether or not a cell has reached the radius where cell death can be triggered
+	 * 
+	 * @return	Boolean stating whether cell death should be triggered (true) or not (false)
+	 */
+	public boolean willDie() {
+		if (_totalMass < 0.0)
+			return true;
+		return getRadius(false) <= this._myDeathRadius;
+	}
+
+	/**
+	 * \brief Kills an agent. Called by detachment and starving test
+	 * 
+	 * Kills an agent. Called by detachment and starving test
+	 */
+	@Override
+	public void die(boolean isStarving) {
+		super.die(isStarving);
+	}
+
+	/**
+	 * \brief With it determined that cell division will occur, create a new agent from the existing one
+	 * 
+	 * With it determined that cell division will occur, create a new agent from the existing one
+	 * 
+	 * @throws CloneNotSupportedException	Thrown if the agent cannot be cloned
+	 */
+	@Override
+	public void makeKid() throws CloneNotSupportedException {
+
+		// Create the new instance
+		LocatedAgent baby = (LocatedAgent) sendNewAgent();
+		// Note that mutateAgent() does nothing yet
+		baby.mutateAgent();
+		
+		this._myDivRadius = getDivRadius();
+		baby._myDivRadius = getDivRadius();
+		baby._myDeathRadius = getDeathRadius();
+		
+		// Update the lineage
+		recordGenealogy(baby);
+
+		// Share mass of all compounds between two daughter cells and compute
+		// new size
+		divideCompounds(baby, getBabyMassFrac());
+		//sonia:chemostat
+		if (Simulator.isChemostat){
+			// upon division the daughter cells remain with the coordinates of their progenitor
+
+		}else{
+			// Compute movement to apply to both cells
+			setDivisionDirection(getInteractDistance(baby)/2);
+
+			// move both daughter cells
+			baby._movement.subtract(_divisionDirection);
+			_movement.add(_divisionDirection);
+		}
+		// Now register the agent inside the guilds and the agent grid
+		baby.registerBirth();
+		baby._netVolumeRate = 0.0;
+
+		
+	}
+
+	/**
+	 * \brief On agent division, divides the mass between the old and new agent, at a specified fraction
+	 * 
+	 * On agent division, divides the mass between the old and new agent, at a specified fraction
+	 * 
+	 * @param baby	The new agent, which is inheriting mass
+	 * @param babyMassFrac	The fraction of this agents mass that should be transferred to the new agent
+	 */
+	public void divideCompounds(LocatedAgent baby, double babyMassFrac) {
+		// Choose the division plan and apply position modifications
+		for (int i = 0; i<particleMass.length; i++) {
+			baby.particleMass[i] *= babyMassFrac;
+			this.particleMass[i] *= 1-babyMassFrac;
+		}
+
+		// Update radius, mass, volumes and growth rates
+		updateSize();
+		baby.updateSize();
+		
+		updateGrowthRates();
+		baby.updateGrowthRates();
+	}
+
+	/**
+	 * \brief On agent division, transfers EPS between the old and new agent, at a specified ratio
+	 * 
+	 * On agent division, transfers EPS between the old and new agent, at a specified ratio
+	 * 
+	 * @param baby	The new agent, which is inheriting mass
+	 * @param splitRatio	The ratio of the EPS that should be transferred to the new agent
+	 */
+	public void transferCompounds(LocatedAgent baby, double splitRatio) {
+		// Choose the division plan and apply position modifications
+		double m;
+		for (int i = 0; i<particleMass.length; i++) {
+			m = this.particleMass[i]*splitRatio;
+			baby.particleMass[i] += m;
+			this.particleMass[i] = this.particleMass[i]-m;
+		}
+
+		// Update radius, mass and volumes
+		updateSize();
+		baby.updateSize();
+	}
+
+	/**
+	 * \brief Mutate any inherited parameters for a population of agents
+	 * 
+	 * Mutate any inherited parameters for a population of agents. KA June 2013 - not sure this action is implemented
+	 */
+	@Override
+	public void mutatePop() 
+	{
+		// Mutate parameters inherited
+		super.mutatePop();
+		// Now mutate your parameters
+	}
+
+	/**
+	 * \brief Set the movement vector that states where to put a newly-created particle
+	 * 
+	 * Set the movement vector that states where to put a newly-created particle
+	 * 
+	 * @param distance	Distance between the this agent and the new agent
+	 */
+	public void setDivisionDirection(double distance) {
+		double phi, theta;
+
+		phi = 2*Math.PI*ExtraMath.getUniRandDbl();
+		theta = 2*Math.PI*ExtraMath.getUniRandDbl();
+
+		_divisionDirection.x = distance*Math.sin(phi)*Math.cos(theta);
+		_divisionDirection.y = distance*Math.sin(phi)*Math.sin(theta);
+		_divisionDirection.z =(_agentGrid.is3D ? distance*Math.cos(phi):0);
+	}
+
+	/* ______________________ SHOVING ___________________________________ */
+
+	/**
+	 * \brief Models a mechanical interaction between two located agents. Implemented by extending classes (LocatedAgent)
+	 * 
+	 * Models a mechanical interaction between two located agents. Implemented by extending classes (LocatedAgent)
+	 * 
+	 * @param MUTUAL	Whether movement is shared between two agents or applied only to this one
+	 * @param shoveOnly	Boolean noting whether this action is shoving (false) or pulling (shrinking biofilm) (true)
+	 * @param seq	Whether the move should be applied immediately or wait until the end of the step
+	 * @param gain	Double noting change in position
+	 * @return	The move to be applied once the shoving or pull calculations have been performed
+	 */
+	@Override
+	public Double interact(boolean MUTUAL, boolean shoveOnly, boolean seq,
+																double gain)
+	{
+		boolean willShove = false;
+
+		move();
+
+		// rebuild your neighbourhood
+		if (shoveOnly)
+			getPotentialShovers(getInteractDistance());
+		else
+			getPotentialShovers(getInteractDistance() + getShoveRadius());
+
+		Iterator<LocatedAgent> iter = _myNeighbors.iterator();
+		while (iter.hasNext()) {
+			if (shoveOnly)
+				willShove |= addPushMovement(iter.next(), MUTUAL, gain);
+			else
+				willShove |= addSpringMovement(iter.next(), MUTUAL, gain);
+
+		}
+		_myNeighbors.clear();
+
+		// Check interaction with surface
+		if (_isAttached&!shoveOnly) {
+
+		}
+
+		willShove = isMoving();
+
+		if (seq)
+			return move();
+		else
+			return 0.0;
+	}
+
+	/**
+	 * \brief Mutual shoving : The movement by shoving of an agent is calculated based on the cell overlap and added to the agents movement vector.
+	 * 
+	 * Mutual shoving : The movement by shoving of an agent is calculated based on the cell overlap and added to the agents movement vector. 
+	 * Both agents are moved of half the overlapping distance in opposite directions.
+	 * 
+	 * @param aNeighbour	 Reference to the potentially shoving neighbour
+	 * @param isMutual	Whether movement is shared between two agents or applied only to this one
+	 * @param gain	Double noting change in position
+	 * @return Boolean stating whether shoving is detected (true) or not (false)
+	 */
+	public boolean addPushMovement(LocatedAgent aNeighbour, boolean isMutual,
+			double gain) {
+		double d, distance;
+
+		if (aNeighbour == this)
+			return false;
+
+		// Build the escape vector and find the distance between you and your
+		// neighbourhood
+		d = computeDifferenceVector(_location, aNeighbour._location);
+
+		_diff.normalizeVector();
+
+		// Compute effective cell-cell distance
+		distance = getShoveRadius()+aNeighbour.getShoveRadius();
+		distance += getSpeciesParam().shoveLimit;
+		distance = d-distance;
+
+		/* Apply shoving _________________________________________________ */
+
+		// Compute shoving distance for the current agent
+		if (distance<=0) {
+			if (isMutual) {
+				_diff.times(gain*0.5*Math.abs(distance));
+				this._movement.add(_diff);
+				aNeighbour._movement.subtract(_diff);
+			} else {
+				_diff.times(Math.abs(gain*distance));
+				this._movement.add(_diff);
+			}
+			return true;
+		} else {
+			return false;
+		}
+	}
+
+	/**
+	 * \brief Pulling : The movement of agents by a shrinking biofilm. Move calculated and added to the agents movement vector.
+	 * 
+	 * The movement of agents by a shrinking biofilm. Move calculated and added to the agents movement vector. 
+	 * 
+	 * @param aNeighbor	 Reference to the potentially shoving neighbour
+	 * @param isMutual	Whether movement is shared between two agents or applied only to this one
+	 * @param gain	Double noting change in position
+	 * @return Boolean stating whether pulling is detected (true) or not (false)
+	 */
+	public boolean addSpringMovement(LocatedAgent aNeighbor, boolean isMutual,
+			double gain) {
+		double d, distance, delta;
+
+		if (aNeighbor == this)
+			return false;
+
+		// Build the escape vector and find the distance between you and your
+		// neighbourhood
+		d = computeDifferenceVector(_location, aNeighbor._location);
+
+		_diff.normalizeVector();
+
+		distance = getShoveRadius()+aNeighbor.getShoveRadius();
+		distance += getSpeciesParam().shoveLimit;
+
+		delta = d-distance;
+		double lMax = _totalRadius;
+
+		if (delta > 0)
+			gain *= Math.exp(-delta * 5 / (lMax));
+		if (delta > lMax)
+			gain = 0;
+
+		/* Apply shoving _________________________________________________ */
+
+		if (isMutual) {
+			_diff.times(-0.5*delta*gain);
+			this._movement.add(_diff);
+			aNeighbor._movement.subtract(_diff);
+		} else {
+			_diff.times(-delta*gain);
+			this._movement.add(_diff);
+		}
+
+		return (_movement.norm()>_radius*gain);
+	}
+
+	/**
+	 * \brief Computes the shortest distance between this agent and another, stored as ContinuousVectors. This may be around the cyclic boundary
+	 * 
+	 * Computes the distance between this agent and another, stored as ContinuousVectors. This may be around the cyclic boundary
+	 * 
+	 * @param me	ContinuousVector stating first agent location
+	 * @param him	ContinuousVector stating other agent location
+	 * @return the shortest movement vector to go from a to b, take into account the cyclic boundary
+	 * @see addOverlapMovement
+	 * @see addPullMovement works in 2 and 3D
+	 */
+	public double computeDifferenceVector(ContinuousVector me,
+														ContinuousVector him) {
+		Double gridLength;
+
+		_diff.sendDiff(me, him);
+		
+		// check periodicity in X
+		gridLength = _species.domain.length_X;
+		if (Math.abs(_diff.x) > .5 * gridLength)
+			_diff.x -= Math.signum(_diff.x) * gridLength;
+
+		
+		// check periodicity in Y
+		gridLength = _species.domain.length_Y;
+
+		if (Math.abs(_diff.y) > .5 * gridLength)
+			_diff.y -= Math.signum(_diff.y) * gridLength;
+
+		if (_agentGrid.is3D)
+		{
+			// check periodicity in Z
+			gridLength = _species.domain.length_Z;
+			if (Math.abs(_diff.z) > .5 * gridLength)
+				_diff.z -= Math.signum(_diff.z) * gridLength;
+
+		}
+		
+		Double d = _diff.norm();
+
+		if ( d.equals(0.0) )
+		{
+			d = 1e-2*_radius;
+			_diff.alea(_agentGrid.is3D);
+		}
+		
+		return d;
+	}
+
+	/**
+	 * \brief Find neighbouring agents in a range around you
+	 * 
+	 * Find neighbouring agents in a range around you
+	 * 
+	 * @param radius	The distance to search around the agent location
+	 */
+	public void getPotentialShovers(double radius) {
+		_agentGrid.getPotentialShovers(_agentGridIndex, radius, _myNeighbors);
+	}
+
+	/**
+	 * \brief Pick a random neighbour from the _myNeigbors collection
+	 * 
+	 * Pick a random neighbour from the _myNeigbors collection
+	 * 
+	 * @return	A randomly picked neighbour (LocatedAgent object) from the list of neighbours
+	 */
+	public LocatedAgent pickNeighbor() {
+		if (_myNeighbors.isEmpty())
+			return null;
+		else
+			return _myNeighbors.get(ExtraMath.getUniRandInt(0, _myNeighbors
+					.size()));
+	}
+
+	/**
+	 * \brief Find a sibling of this agent
+	 * 
+	 * Find a sibling of this agent
+	 * 
+	 * @param indexSpecies	The index used to reference this species in the simulation dictionary
+	 */
+	public void findCloseSiblings(int indexSpecies) 
+	{
+		int nNb;
+		boolean test;
+		double shoveDist;
+		LocatedAgent aNb;
+
+		getPotentialShovers(getInteractDistance());
+		nNb = _myNeighbors.size();
+
+		for (int iNb = 0; iNb<nNb; iNb++) {
+			aNb = _myNeighbors.removeFirst();
+			// test EPS-species
+			test = (indexSpecies==aNb.speciesIndex);
+
+			// Test distance
+			shoveDist = 2*(getShoveRadius()+aNb.getShoveRadius());
+			test = test
+			&& computeDifferenceVector(_location, aNb.getLocation()) <= shoveDist;
+
+			if (test & aNb != this)
+				_myNeighbors.addLast(aNb);
+		}
+	}
+
+	/**
+	 * \brief With the agent move calculated, apply this movement, taking care to respect boundary conditions
+	 * 
+	 * With the agent move calculated, apply this movement, taking care to respect boundary conditions
+	 * 
+	 */
+	@Override
+	public Double move()
+	{
+		if (!_movement.isValid())
+		{
+			LogFile.writeLog("Incorrect movement coordinates");
+			_movement.reset();
+		}
+
+		if ( !(_agentGrid.is3D) && !(_movement.z.equals(0.0)) )
+		{
+			_movement.z = 0.0;
+			_movement.reset();
+			LogFile.writeLog("Agent tried to move in Z direction!");
+		}
+
+		// No movement planned, finish here
+		if (_movement.isZero())
+			return 0.0;
+
+		// Test the boundaries
+		checkBoundaries();
+
+		// Now apply the movement
+		_location.set(_newLoc);
+		_agentGrid.registerMove(this);
+
+		Double delta = _movement.norm();
+		_movement.reset();
+
+		return delta/_totalRadius;
+	}
+
+	/**
+	 * \brief Used by the move method to determine if an agents move crosses any of the domain's boundaries
+	 * 
+	 * Used by the move method to determine if an agents move crosses any of the domain's boundaries
+	 */
+	public void checkBoundaries() 
+	{
+		// Search a boundary which will be crossed
+		_newLoc.set(_location);
+		_newLoc.add(_movement);
+		AllBC aBoundary = getDomain().testCrossedBoundary(_newLoc);
+		int nDim = (_agentGrid.is3D ? 3 : 2);
+		Boolean test = ( aBoundary != null );
+		int counter = 0;
+
+		// Test all boundaries and apply corrections according to crossed
+		// boundaries
+		while (test)
+		{
+			counter++;
+			aBoundary.applyBoundary(this, _newLoc);
+			aBoundary = getDomain().testCrossedBoundary(_newLoc);
+
+			test = (aBoundary != null) || (counter > nDim);
+			if (counter > nDim)
+				System.out.println("Problem in LocatedAgent.checkBoundaries()");
+		}
+	}
+
+	/**
+	 * \brief Mutate inherited agent parameters after agent division.
+	 * 
+	 * Mutation Function. If you don't want apply a mutation in a specified class, do not redefine this method. If you want, you are 
+	 * free to choose which fields to mutate for each different class by a simple redefinition
+	 * 
+	 */
+	@Override
+	public void mutateAgent() {
+		// Mutate parameters inherited
+		super.mutateAgent();
+		// Now mutate your parameters
+	}
+
+	/**
+	 * \brief Add the reacting concentration of an agent to the received grid
+	 * 
+	 * Add the reacting concentration of an agent to the received grid
+	 * 
+	 * @param aSpG	Spatial grid used to sum catalysing mass
+	 * @param catalystIndex	Index of the compartment of the cell supporting the reaction
+	 */
+	@Override
+	public void fitMassOnGrid(SpatialGrid aSpG, int catalystIndex)
 	{
-		super();
-		_speciesParam = new LocatedParam();
-	}
-
+		if (isDead)
+			return;
+
+		Double value = particleMass[catalystIndex]/aSpG.getVoxelVolume();
+		if ( Double.isNaN(value) || Double.isInfinite(value) )
+			value = 0.0;
+		aSpG.addValueAt(value, _location);
+	}
+
+	/**
+	 * \brief Add the total concentration of an agent on received grid
+	 * 
+	 * Add the total concentration of an agent on received grid
+	 * 
+	 * @param aSpG	Spatial grid used to sum total mass
+	 */
+	@Override
+	public void fitMassOnGrid(SpatialGrid aSpG) 
+	{
+		if (isDead)
+			return;
+
+		Double value = _totalMass/aSpG.getVoxelVolume();
+		if ( Double.isNaN(value) || Double.isInfinite(value) )
+			value = 0.0;
+		aSpG.addValueAt(value, _location);
+	}
+
+	/**
+	 * \brief Add the total volume rate of an agent on received grid
+	 * 
+	 * Add the total volume rate of an agent on received grid
+	 * 
+	 * @param aSpG	Spatial grid used to sum volume
+	 */
+	public void fitVolRateOnGrid(SpatialGrid aSpG)
+	{
+		Double value = _netVolumeRate/aSpG.getVoxelVolume();
+		if ( Double.isNaN(value) || Double.isInfinite(value) )
+			value = 0.0;
+		aSpG.addValueAt(value, _location);
+	}
+
+	/**
+	 * \brief Add the reaction/growth rate of an agent on received grid, for a specified reaction
+	 * 
+	 * Add the total reaction/growth rate of an agent on received grid, for a specified reaction
+	 * 
+	 * @param aRateGrid	Spatial grid used to store total reaction rate
+	 * @param reactionIndex	Index of this declared reaction in the simulation dictionary
+	 */
 	@Override
-	@SuppressWarnings("unchecked")
-	/**
-	 * \brief Creates a daughter Located Agent by cloning this agent and parameter objects
-	 * 
-	 * Creates a daughter Located Agent by cloning this agent and parameter objects
-	 * 
-	 * @throws CloneNotSupportedException 	Thrown if the agent cannot be cloned
-	 */
-	public Object clone() throws CloneNotSupportedException {
-		LocatedAgent o = (LocatedAgent) super.clone();
-
-		o._location = (ContinuousVector) this._location.clone();
-		o._movement = (ContinuousVector) this._movement.clone();
-		o._divisionDirection = (ContinuousVector) this._divisionDirection
-		.clone();
-		o._myNeighbors = (LinkedList<LocatedAgent>) this._myNeighbors.clone();
-
-		o._agentGridIndex = this._agentGridIndex;
-
-		return o;
-	}
-
-	/**
-	 * \brief Create a new agent in a specified position
-	 * 
-	 * Create a new agent in a specified position
-	 * 
-	 * @param position	Vector stating where this agent should be located
-	 */
-	public void createNewAgent(ContinuousVector position) 
+	public void fitReacRateOnGrid(SpatialGrid aRateGrid, int reactionIndex)
 	{
-		try 
-		{
-			// Get a clone of the progenitor
-			LocatedAgent baby = (LocatedAgent) sendNewAgent();
-			baby.giveName();
-
-			// randomize its mass
-			baby.mutatePop();
-			
-			baby.updateSize();
-			
-			this._myDivRadius = getDivRadius();
-			baby._myDivRadius = getDivRadius();
-			baby._myDeathRadius = getDeathRadius();
-
-			// Just to avoid to be in the carrier
-			position.x += this._totalRadius;
-			
-			baby.setLocation(position);
-
-			baby.registerBirth();
-
-		} 
-		catch (CloneNotSupportedException e) 
-		{
-			utils.LogFile.writeLog("Error met in LocAgent:createNewAgent()");
-		}
-	}
-
-	/**
-	 * \brief Registers a created agent into a respective container. Each agent must be referenced by one such container.
-	 *  
-	 * Registers a created agent into a respective container. Each agent must be referenced by one such container. In this case, the 
-	 * species is registered into the agent grid
-	 */
+		if (isDead)
+			return;
+		
+		// growthRate is in [fgX.hr-1] so convert to concentration:
+		// [fgX.um-3.hr-1 = gX.L-1.hr-1]
+		Double value = growthRate[reactionIndex]/aRateGrid.getVoxelVolume();
+
+		if (Double.isNaN(value) | Double.isInfinite(value))
+			value = 0.0;
+
+		aRateGrid.addValueAt(value, _location);
+	}
+
+	/* _______________ FILE OUTPUT _____________________ */
+
+	/**
+	 * \brief Used in creation of results files - specifies the header of the columns of output information for this agent
+	 * 
+	 * Used in creation of results files - specifies the header of the columns of output information for this agent
+	 * 
+	 * @return	String specifying the header of each column of results associated with this agent
+	 */
 	@Override
-	public void registerBirth() {
-		// Register on species and reaction guilds
-		super.registerBirth();
-	}
-
-
-	/**
-	 * \brief Creates an agent of the specified species and notes the grid in which this is assigned
-	 *
-	 * Creates an agent of the specified species and notes the grid in which this is assigned
-	 * 
-	 * @param aSim	The simulation object used to simulate the conditions specified in the protocol file
-	 * @param xmlMarkUp	A species mark-up within the specified protocol file
-	 */
+	public StringBuffer sendHeader()
+	{
+		// return the header file for this agent's values after sending those for super
+		StringBuffer tempString = super.sendHeader();
+		
+		// location info and radius
+		tempString.append(",locationX,locationY,locationZ,radius,totalRadius");
+		
+		return tempString;
+	}
+
+	/**
+	 * \brief Used in creation of results files - creates an output string of information generated on this particular agent
+	 * 
+	 * Used in creation of results files - creates an output string of information generated on this particular agent
+	 * 
+	 * @return	String containing results associated with this agent
+	 */
 	@Override
-	public void initFromProtocolFile(Simulator aSim, XMLParser xmlMarkUp) 
-	{	
-		super.initFromProtocolFile(aSim, xmlMarkUp);
-		
-		_myDivRadius = getDivRadius();
-		_myDeathRadius = getDeathRadius();
-		
-	}
-	
-	/**
-	 * \brief Create an agent using information in a previous state or initialisation file
-	 * 
-	 * Create an agent using information in a previous state or initialisation file
-	 * 
-	 * @param aSim	The simulation object used to simulate the conditions specified in the protocol file
-	 * @param singleAgentData	Data from the result or initialisation file that is used to recreate this agent
-	 */
+	public StringBuffer writeOutput()
+	{
+		// write the data matching the header file
+		StringBuffer tempString = super.writeOutput();
+		
+		// location info and radius
+		tempString.append(","+_location.x+","+_location.y+","+_location.z+",");
+		tempString.append(_radius+","+_totalRadius);
+		
+		return tempString;
+	}
+
+	/* _______________ RADIUS, MASS AND VOLUME _____________________ */
+
+	/**
+	 * \brief Compute the volume on the basis of the mass and density of different compounds defined in the cell
+	 * 
+	 * Compute the volume on the basis of the mass and density of different compounds defined in the cell
+	 */
+	public void updateVolume()
+	{
+		_volume = 0.0;
+		for (int i = 0; i<particleMass.length; i++) {
+			_volume += particleMass[i]/getSpeciesParam().particleDensity[i];
+		}
+		_totalVolume = _volume;
+	}
+
+	/**
+	 * \brief Compute the radius on the basis of the volume The radius evolution is stored in deltaRadius (used for shrinking)
+	 * 
+	 * Compute the radius on the basis of the volume The radius evolution is stored in deltaRadius (used for shrinking)
+	 */
+	public void updateRadius() {
+
+		//sonia:chemostat 22.02.2010
+		if(Simulator.isChemostat || _species.domain.is3D){
+			_radius = ExtraMath.radiusOfASphere(_volume);
+			_totalRadius = ExtraMath.radiusOfASphere(_totalVolume);
+		}else{
+			_radius = ExtraMath.radiusOfACylinder(_volume,
+					_species.domain.length_Z);
+			_totalRadius = ExtraMath.radiusOfACylinder(_totalVolume,
+					_species.domain.length_Z);
+		}
+	}
+
+	/**
+	 * \brief Update the attachment, determining if an agent location crosses any boundaries
+	 * 
+	 * Update the attachment, determining if an agent location crosses any boundaries	 
+	 *  
+	 * @return	Boundary that has been crossed
+	 */
+	public AllBC updateAttachment() {
+		// Search a boundary which will be crossed
+		double distance;
+		for (AllBC aBoundary : getDomain().getAllBoundaries()) {
+			if (aBoundary.isSupport()) {
+				distance = aBoundary.getDistance(this._location);
+				_isAttached = distance<=(3*this._totalRadius);
+				return aBoundary;
+			}
+		}
+		return null;
+	}
+
+	/**
+	 * \brief Add movement to the ContinuousVector storing the agents move
+	 * 
+	 * Add movement to the ContinuousVector storing the agents move
+	 * 
+	 * @param aMove	ContinuousVector to add to the movement vector
+	 */
+	public void addMovement(ContinuousVector aMove) {
+		this._movement.add(aMove);
+	}
+
+	/**
+	 * \brief Return the set of parameters associated with this agent (LocatedParam object)
+	 * 
+	 * Return the set of parameters associated with this agent (LocatedParam object)
+	 * 
+	 * @return LocatedParam object of parameters associated with this agent
+	 */
+	@Override
+	public LocatedParam getSpeciesParam() {
+		return (LocatedParam) _speciesParam;
+	}
+
+	/**
+	 * \brief Return the volume of this agent, with or without the capsule
+	 * 
+	 *  Return the volume of this agent, with or without the capsule 
+	 *  
+	 * @param withCapsule	Boolean noting whether any capsule should be included in this calculation
+	 * @return	Double specifying the volume of this agent
+	 */
+	public double getVolume(boolean withCapsule) {
+		return (withCapsule ? _totalVolume : _volume);
+	}
+
+	/**
+	 * \brief Return the radius of this agent, with or without the capsule
+	 * 
+	 *  Return the radius of this agent, with or without the capsule 
+	 *  
+	 * @param withCapsule	Boolean noting whether any capsule should be included in this calculation
+	 * @return	Double specifying the radius of this agent
+	 */
+	public double getRadius(boolean withCapsule) {
+		return (withCapsule ? _totalRadius : _radius);
+	}
+
+	/**
+	 * \brief Return the mass of this agent, with or without the capsule
+	 * 
+	 *  Return the mass of this agent, with or without the capsule 
+	 *  
+	 * @param withCapsule	Boolean noting whether any capsule should be included in this calculation
+	 * @return	Double specifying the mass of this agent
+	 */
+	public double getMass(boolean withCapsule) {
+		return (withCapsule ? _totalMass : _totalMass);
+	}
+
+	public double getMaximumRadius()
+	{
+		return getSpeciesParam().divRadius * (1 + getSpeciesParam().divRadiusCV);
+	}
+
+	/**
+	 * \brief Determine whether this cell has any EPS
+	 * 
+	 * Determine whether this cell has any EPS
+	 * 
+	 * @return	Boolean noting whether this cell has any EPS
+	 */
+	public boolean hasEPS() 
+	{
+		return false;
+	}
+
+	/**
+	 * \brief Determine whether this agent contains any inert particles
+	 * 
+	 * Determine whether this agent contains any inert particles
+	 * 
+	 * @return	Boolean noting whether this agent contains any inert particles
+	 */
+	public boolean hasInert()
+	{
+		return false;
+	}
+
+	/**
+	 * \brief Return the shove factor to be used in shoving for this species of agent
+	 * 
+	 * Return the shove factor to be used in shoving for this species of agent
+	 * 
+	 * @return	Double specifying the shove factor that will be applied
+	 */
+	public double getShoveFactor() {
+		return ((LocatedParam) _speciesParam).shoveFactor;
+	}
+
+	/**
+	 * \brief Return the shove radius to be used in shoving for this species of agent
+	 * 
+	 * Return the shove radius to be used in shoving for this species of agent
+	 * 
+	 * @return	Double specifying the shove radius that will be applied
+	 */
+	public double getShoveRadius() {
+		return _totalRadius*((LocatedParam) _speciesParam).shoveFactor;
+	}
+
+	/**
+	 * \brief Return the shoving interaction distance to be used in shoving for this species of agent
+	 * 
+	 * Return the shoving interaction distance to be used in shoving for this species of agent
+	 * 
+	 * @return	Double specifying the shoving interaction distance that will be applied
+	 */
+	public double getInteractDistance() {
+		return 2*getShoveRadius()+((LocatedParam) _speciesParam).shoveLimit;
+	}
+
+	/**
+	 * \brief Return the shoving interaction distance to be used in shoving against a specified agent
+	 * 
+	 * Return the shoving interaction distance to be used in shoving against a specified agent
+	 * 
+	 * @return	Double specifying the shoving interaction distance that will be applied
+	 */
+	public double getInteractDistance(LocatedAgent baby) {
+		return getShoveRadius() + baby.getShoveRadius()
+								+ ((LocatedParam) _speciesParam).shoveLimit;
+	}
+
+	/**
+	 * \brief Return the fraction of mass that is transferred to the new agent on cell division
+	 * 
+	 * Return the fraction of mass that is transferred to the new agent on cell division
+	 * 
+	 * @return	Double stating the fraction of mass that is transferred to the new agent on cell division
+	 */
+	public double getBabyMassFrac() {
+		return ExtraMath.deviateFromCV(getSpeciesParam().babyMassFrac,
+										getSpeciesParam().babyMassFracCV);
+	}
+	
+	/**
+	 * \brief Return the agent radius at which cell division is triggered
+	 * 
+	 * Return the agent radius at which cell division is triggered
+	 * 
+	 * @return	Double stating the agent radius at which cell division is triggered
+	 */
+	public double getDivRadius()
+	{
+		return ExtraMath.deviateFromCV(getSpeciesParam().divRadius,
+											getSpeciesParam().divRadiusCV);
+	}
+	
+	/**
+	 * \brief Return the agent radius at which cell death is triggered
+	 * 
+	 * Return the agent radius at which cell death is triggered
+	 * 
+	 * @return	Double stating the agent radius at which cell death is triggered
+	 */
+	public double getDeathRadius() {
+		return ExtraMath.deviateFromCV(getSpeciesParam().deathRadius,
+										getSpeciesParam().deathRadiusCV);
+	}
+
+	/**
+	 * \brief Determine if an agent has a move to perform
+	 * 
+	 * Determine if an agent has a move to perform
+	 * 
+	 * @return Boolean noting whether the agent has a move to perform
+	 */
 	@Override
-	public void initFromResultFile(Simulator aSim, String[] singleAgentData) 
+	public Boolean isMoving()
 	{
-		// this routine will read data from the end of the singleAgentData array
-		// and then pass the remaining values onto the super class
-
-		// Chemostat "if" added by Sonia 27.10.09
-		// Rearranged by Rob 10.01.11
-
-		// find the position to start at by using length and number of values read
-		int nValsRead = 5;
-		int iDataStart = singleAgentData.length - nValsRead;
-
-		if(Simulator.isChemostat){
-
-			// Rob: this is necessary for the case when biofilm agents in one simulation
-			// are transferred into a chemostat for the next.
-			_location.reset();
-
-		}else{
-
-			Double newAgentX, newAgentY, newAgentZ;
-			newAgentX = Double.parseDouble(singleAgentData[iDataStart]);
-			newAgentY = Double.parseDouble(singleAgentData[iDataStart+1]);
-			newAgentZ = Double.parseDouble(singleAgentData[iDataStart+2]);
-			_location.set(newAgentX, newAgentY, newAgentZ);
-
-		}
-
-		// agent size
-		_radius      = Double.parseDouble(singleAgentData[iDataStart+3]);
-		_totalRadius = Double.parseDouble(singleAgentData[iDataStart+4]);
-		
-		_myDivRadius = getDivRadius();
-		_myDeathRadius = getDeathRadius();
-
-		// now go up the hierarchy with the rest of the data
-		String[] remainingSingleAgentData = new String[iDataStart];
-		for (int i=0; i<iDataStart; i++)
-			remainingSingleAgentData[i] = singleAgentData[i];
-
-		super.initFromResultFile(aSim, remainingSingleAgentData);
-	}
-
-	
-	/**
-	 * \brief Called at each time step of the simulation to compute cell growth, update size, and monitor cell death and division
-	 * 
-	 * Called at each time step of the simulation to compute cell growth, update size, and monitor cell death. Also determines whether 
-	 * the agent has reached the size at which it must divide
-	 */
-	@Override
-	protected void internalStep() {
-		// Compute mass growth over all compartments
-		grow();
-
-		// Apply this mass growth of all compounds on global radius and mass
-		updateSize();
-
-		// Divide if you have to
-		if (willDivide())
-			divide();
-
-		// Die if you have to
-		if (willDie())
-			die(true);
-	}
-
-	/**
-	 * \brief Update the radius of the agent from the current mass (and then the volume) of the agent (EPS included)
-	 * 
-	 * Update the radius of the agent from the current mass (and then the volume) of the agent (EPS included)
-	 */
-	@Override
-	public void updateSize() 
-	{
-		// Update the totalMass field (sum of the particles masses)
-		updateMass();
-		
-		if (_totalMass < 0)
-			LogFile.writeLog("Warning: negative mass on agent "+_family+", "+_genealogy);
-
-		// Sum of (particles masses / particles density)
-		updateVolume();
-
-		// Compute radius according to the volume
-		updateRadius();
-
-		//sonia:chemostat
-		if(Simulator.isChemostat){
-			//don't do the update of attachment/detachment 
-
-		}else{
-
-			// Check if by chance the agent is close enough to a support to be
-			// attached
-
-			updateAttachment();
-		}
-	}
-
-	/**
-	 * \brief Captures cell division by making a clone of this agent using the makeKid method
-	 * 
-	 * Captures cell division by making a clone of this agent using the makeKid method
-	 */
-	public void divide() {
-		try {
-			// Create a daughter cell
-			makeKid();
-		} catch (CloneNotSupportedException e) {
-			LogFile.writeLog("Error met in LocatedAgent.divide()");
-		}
-	}
-
-	/**
-	 * \brief Determines whether or not a cell has reached the radius where cell division can be triggered
-	 * 
-	 * Determines whether or not a cell has reached the radius where cell division can be triggered
-	 * 
-	 * @return	Boolean stating whether cell division should be triggered (true) or not (false)
-	 */
-	public boolean willDivide() 
-	{
-		// this ensures that the checks for when to divide don't occur too often;
-		// at most they will occur at the rate of AGENTTIMESTEP
-		_timeSinceLastDivisionCheck += SimTimer.getCurrentTimeStep();
-		if (_timeSinceLastDivisionCheck < _agentGrid.getAgentTimeStep())
-			return false;
-
-		// at this point we will actually check whether to divide
-		_timeSinceLastDivisionCheck = 0.0;
-
-		return getRadius(false) > this._myDivRadius;
-	}
-
-	/**
-	 * \brief Determines whether or not a cell has reached the radius where cell death can be triggered
-	 * 
-	 * Determines whether or not a cell has reached the radius where cell death can be triggered
-	 * 
-	 * @return	Boolean stating whether cell death should be triggered (true) or not (false)
-	 */
-	public boolean willDie() {
-		if (_totalMass < 0.0)
-			return true;
-		return getRadius(false) <= this._myDeathRadius;
-	}
-
-	/**
-	 * \brief Kills an agent. Called by detachment and starving test
-	 * 
-	 * Kills an agent. Called by detachment and starving test
-	 */
-	@Override
-	public void die(boolean isStarving) {
-		super.die(isStarving);
-	}
-
-	/**
-	 * \brief With it determined that cell division will occur, create a new agent from the existing one
-	 * 
-	 * With it determined that cell division will occur, create a new agent from the existing one
-	 * 
-	 * @throws CloneNotSupportedException	Thrown if the agent cannot be cloned
-	 */
-	@Override
-	public void makeKid() throws CloneNotSupportedException {
-
-		// Create the new instance
-		LocatedAgent baby = (LocatedAgent) sendNewAgent();
-		// Note that mutateAgent() does nothing yet
-		baby.mutateAgent();
-		
-		this._myDivRadius = getDivRadius();
-		baby._myDivRadius = getDivRadius();
-		baby._myDeathRadius = getDeathRadius();
-		
-		// Update the lineage
-		recordGenealogy(baby);
-
-		// Share mass of all compounds between two daughter cells and compute
-		// new size
-		divideCompounds(baby, getBabyMassFrac());
-		//sonia:chemostat
-		if (Simulator.isChemostat){
-			// upon division the daughter cells remain with the coordinates of their progenitor
-
-		}else{
-			// Compute movement to apply to both cells
-			setDivisionDirection(getInteractDistance(baby)/2);
-
-			// move both daughter cells
-			baby._movement.subtract(_divisionDirection);
-			_movement.add(_divisionDirection);
-		}
-		// Now register the agent inside the guilds and the agent grid
-		baby.registerBirth();
-		baby._netVolumeRate = 0.0;
-
-		
-	}
-
-	/**
-	 * \brief On agent division, divides the mass between the old and new agent, at a specified fraction
-	 * 
-	 * On agent division, divides the mass between the old and new agent, at a specified fraction
-	 * 
-	 * @param baby	The new agent, which is inheriting mass
-	 * @param babyMassFrac	The fraction of this agents mass that should be transferred to the new agent
-	 */
-	public void divideCompounds(LocatedAgent baby, double babyMassFrac) {
-		// Choose the division plan and apply position modifications
-		for (int i = 0; i<particleMass.length; i++) {
-			baby.particleMass[i] *= babyMassFrac;
-			this.particleMass[i] *= 1-babyMassFrac;
-		}
-
-		// Update radius, mass, volumes and growth rates
-		updateSize();
-		baby.updateSize();
-		
-		updateGrowthRates();
-		baby.updateGrowthRates();
-	}
-
-	/**
-	 * \brief On agent division, transfers EPS between the old and new agent, at a specified ratio
-	 * 
-	 * On agent division, transfers EPS between the old and new agent, at a specified ratio
-	 * 
-	 * @param baby	The new agent, which is inheriting mass
-	 * @param splitRatio	The ratio of the EPS that should be transferred to the new agent
-	 */
-	public void transferCompounds(LocatedAgent baby, double splitRatio) {
-		// Choose the division plan and apply position modifications
-		double m;
-		for (int i = 0; i<particleMass.length; i++) {
-			m = this.particleMass[i]*splitRatio;
-			baby.particleMass[i] += m;
-			this.particleMass[i] = this.particleMass[i]-m;
-		}
-
-		// Update radius, mass and volumes
-		updateSize();
-		baby.updateSize();
-	}
-
-	/**
-	 * \brief Mutate any inherited parameters for a population of agents
-	 * 
-	 * Mutate any inherited parameters for a population of agents. KA June 2013 - not sure this action is implemented
-	 */
-	@Override
-	public void mutatePop() 
-	{
-		// Mutate parameters inherited
-		super.mutatePop();
-		// Now mutate your parameters
-	}
-
-	/**
-	 * \brief Set the movement vector that states where to put a newly-created particle
-	 * 
-	 * Set the movement vector that states where to put a newly-created particle
-	 * 
-	 * @param distance	Distance between the this agent and the new agent
-	 */
-	public void setDivisionDirection(double distance) {
-		double phi, theta;
-
-		phi = 2*Math.PI*ExtraMath.getUniRandDbl();
-		theta = 2*Math.PI*ExtraMath.getUniRandDbl();
-
-		_divisionDirection.x = distance*Math.sin(phi)*Math.cos(theta);
-		_divisionDirection.y = distance*Math.sin(phi)*Math.sin(theta);
-		_divisionDirection.z =(_agentGrid.is3D ? distance*Math.cos(phi):0);
-	}
-
-	/* ______________________ SHOVING ___________________________________ */
-
-	/**
-	 * \brief Models a mechanical interaction between two located agents. Implemented by extending classes (LocatedAgent)
-	 * 
-	 * Models a mechanical interaction between two located agents. Implemented by extending classes (LocatedAgent)
-	 * 
-	 * @param MUTUAL	Whether movement is shared between two agents or applied only to this one
-	 * @param shoveOnly	Boolean noting whether this action is shoving (false) or pulling (shrinking biofilm) (true)
-	 * @param seq	Whether the move should be applied immediately or wait until the end of the step
-	 * @param gain	Double noting change in position
-	 * @return	The move to be applied once the shoving or pull calculations have been performed
-	 */
-<<<<<<< HEAD
-	public Double interact(boolean MUTUAL, boolean shoveOnly, boolean seq,
-=======
-	@Override
-	public double interact(boolean MUTUAL, boolean shoveOnly, boolean seq,
->>>>>>> 3408da98
-			double gain) {
-		boolean willShove = false;
-
-		move();
-
-		// rebuild your neighbourhood
-		if (shoveOnly)
-			getPotentialShovers(getInteractDistance());
-		else
-			getPotentialShovers(getInteractDistance() + getShoveRadius());
-
-		Iterator<LocatedAgent> iter = _myNeighbors.iterator();
-		while (iter.hasNext()) {
-			if (shoveOnly)
-				willShove |= addPushMovement(iter.next(), MUTUAL, gain);
-			else
-				willShove |= addSpringMovement(iter.next(), MUTUAL, gain);
-
-		}
-		_myNeighbors.clear();
-
-		// Check interaction with surface
-		if (_isAttached&!shoveOnly) {
-
-		}
-
-		willShove = isMoving();
-
-		if (seq)
-			return move();
-		else
-			return 0.0;
-	}
-
-	/**
-	 * \brief Mutual shoving : The movement by shoving of an agent is calculated based on the cell overlap and added to the agents movement vector.
-	 * 
-	 * Mutual shoving : The movement by shoving of an agent is calculated based on the cell overlap and added to the agents movement vector. 
-	 * Both agents are moved of half the overlapping distance in opposite directions.
-	 * 
-	 * @param aNeighbour	 Reference to the potentially shoving neighbour
-	 * @param isMutual	Whether movement is shared between two agents or applied only to this one
-	 * @param gain	Double noting change in position
-	 * @return Boolean stating whether shoving is detected (true) or not (false)
-	 */
-	public boolean addPushMovement(LocatedAgent aNeighbour, boolean isMutual,
-			double gain) {
-		double d, distance;
-
-		if (aNeighbour == this)
-			return false;
-
-		// Build the escape vector and find the distance between you and your
-		// neighbourhood
-		d = computeDifferenceVector(_location, aNeighbour._location);
-
-		_diff.normalizeVector();
-
-		// Compute effective cell-cell distance
-		distance = getShoveRadius()+aNeighbour.getShoveRadius();
-		distance += getSpeciesParam().shoveLimit;
-		distance = d-distance;
-
-		/* Apply shoving _________________________________________________ */
-
-		// Compute shoving distance for the current agent
-		if (distance<=0) {
-			if (isMutual) {
-				_diff.times(gain*0.5*Math.abs(distance));
-				this._movement.add(_diff);
-				aNeighbour._movement.subtract(_diff);
-			} else {
-				_diff.times(Math.abs(gain*distance));
-				this._movement.add(_diff);
-			}
-			return true;
-		} else {
-			return false;
-		}
-	}
-
-	/**
-	 * \brief Pulling : The movement of agents by a shrinking biofilm. Move calculated and added to the agents movement vector.
-	 * 
-	 * The movement of agents by a shrinking biofilm. Move calculated and added to the agents movement vector. 
-	 * 
-	 * @param aNeighbor	 Reference to the potentially shoving neighbour
-	 * @param isMutual	Whether movement is shared between two agents or applied only to this one
-	 * @param gain	Double noting change in position
-	 * @return Boolean stating whether pulling is detected (true) or not (false)
-	 */
-	public boolean addSpringMovement(LocatedAgent aNeighbor, boolean isMutual,
-			double gain) {
-		double d, distance, delta;
-
-		if (aNeighbor == this)
-			return false;
-
-		// Build the escape vector and find the distance between you and your
-		// neighbourhood
-		d = computeDifferenceVector(_location, aNeighbor._location);
-
-		_diff.normalizeVector();
-
-		distance = getShoveRadius()+aNeighbor.getShoveRadius();
-		distance += getSpeciesParam().shoveLimit;
-
-		delta = d-distance;
-		double lMax = _totalRadius;
-
-		if (delta > 0)
-			gain *= Math.exp(-delta * 5 / (lMax));
-		if (delta > lMax)
-			gain = 0;
-
-		/* Apply shoving _________________________________________________ */
-
-		if (isMutual) {
-			_diff.times(-0.5*delta*gain);
-			this._movement.add(_diff);
-			aNeighbor._movement.subtract(_diff);
-		} else {
-			_diff.times(-delta*gain);
-			this._movement.add(_diff);
-		}
-
-		return (_movement.norm()>_radius*gain);
-	}
-
-	/**
-	 * \brief Computes the shortest distance between this agent and another, stored as ContinuousVectors. This may be around the cyclic boundary
-	 * 
-	 * Computes the distance between this agent and another, stored as ContinuousVectors. This may be around the cyclic boundary
-	 * 
-	 * @param me	ContinuousVector stating first agent location
-	 * @param him	ContinuousVector stating other agent location
-	 * @return the shortest movement vector to go from a to b, take into account the cyclic boundary
-	 * @see addOverlapMovement
-	 * @see addPullMovement works in 2 and 3D
-	 */
-	public double computeDifferenceVector(ContinuousVector me,
-														ContinuousVector him) {
-		Double gridLength;
-
-		_diff.sendDiff(me, him);
-		
-		// check periodicity in X
-		gridLength = _species.domain.length_X;
-		if (Math.abs(_diff.x) > .5 * gridLength)
-			_diff.x -= Math.signum(_diff.x) * gridLength;
-
-		
-		// check periodicity in Y
-		gridLength = _species.domain.length_Y;
-
-		if (Math.abs(_diff.y) > .5 * gridLength)
-			_diff.y -= Math.signum(_diff.y) * gridLength;
-
-		if (_agentGrid.is3D)
-		{
-			// check periodicity in Z
-			gridLength = _species.domain.length_Z;
-			if (Math.abs(_diff.z) > .5 * gridLength)
-				_diff.z -= Math.signum(_diff.z) * gridLength;
-
-		}
-		
-		Double d = _diff.norm();
-
-		if ( d.equals(0.0) )
-		{
-			d = 1e-2*_radius;
-			_diff.alea(_agentGrid.is3D);
-		}
-		
-		return d;
-	}
-
-	/**
-	 * \brief Find neighbouring agents in a range around you
-	 * 
-	 * Find neighbouring agents in a range around you
-	 * 
-	 * @param radius	The distance to search around the agent location
-	 */
-	public void getPotentialShovers(double radius) {
-		_agentGrid.getPotentialShovers(_agentGridIndex, radius, _myNeighbors);
-	}
-
-	/**
-	 * \brief Pick a random neighbour from the _myNeigbors collection
-	 * 
-	 * Pick a random neighbour from the _myNeigbors collection
-	 * 
-	 * @return	A randomly picked neighbour (LocatedAgent object) from the list of neighbours
-	 */
-	public LocatedAgent pickNeighbor() {
-		if (_myNeighbors.isEmpty())
-			return null;
-		else
-			return _myNeighbors.get(ExtraMath.getUniRandInt(0, _myNeighbors
-					.size()));
-	}
-
-	/**
-	 * \brief Find a sibling of this agent
-	 * 
-	 * Find a sibling of this agent
-	 * 
-	 * @param indexSpecies	The index used to reference this species in the simulation dictionary
-	 */
-	public void findCloseSiblings(int indexSpecies) 
-	{
-		int nNb;
-		boolean test;
-		double shoveDist;
-		LocatedAgent aNb;
-
-		getPotentialShovers(getInteractDistance());
-		nNb = _myNeighbors.size();
-
-		for (int iNb = 0; iNb<nNb; iNb++) {
-			aNb = _myNeighbors.removeFirst();
-			// test EPS-species
-			test = (indexSpecies==aNb.speciesIndex);
-
-			// Test distance
-			shoveDist = 2*(getShoveRadius()+aNb.getShoveRadius());
-			test = test
-			&& computeDifferenceVector(_location, aNb.getLocation()) <= shoveDist;
-
-			if (test & aNb != this)
-				_myNeighbors.addLast(aNb);
-		}
-	}
-
-	/**
-	 * \brief With the agent move calculated, apply this movement, taking care to respect boundary conditions
-	 * 
-	 * With the agent move calculated, apply this movement, taking care to respect boundary conditions
-	 * 
-	 */
-<<<<<<< HEAD
-	public Double move()
-	{
-		if (!_movement.isValid())
-		{
-=======
-	@Override
-	public double move() {
-		if (!_movement.isValid()) {
->>>>>>> 3408da98
-			LogFile.writeLog("Incorrect movement coordinates");
-			_movement.reset();
-		}
-
-		if ( !(_agentGrid.is3D) && !(_movement.z.equals(0.0)) )
-		{
-			_movement.z = 0.0;
-			_movement.reset();
-			LogFile.writeLog("Agent tried to move in Z direction!");
-		}
-
-		// No movement planned, finish here
-		if (_movement.isZero())
-			return 0.0;
-
-		// Test the boundaries
-		checkBoundaries();
-
-		// Now apply the movement
-		_location.set(_newLoc);
-		_agentGrid.registerMove(this);
-
-		Double delta = _movement.norm();
-		_movement.reset();
-
-		return delta/_totalRadius;
-	}
-
-	/**
-	 * \brief Used by the move method to determine if an agents move crosses any of the domain's boundaries
-	 * 
-	 * Used by the move method to determine if an agents move crosses any of the domain's boundaries
-	 */
-	public void checkBoundaries() 
-	{
-		// Search a boundary which will be crossed
-		_newLoc.set(_location);
-		_newLoc.add(_movement);
-		AllBC aBoundary = getDomain().testCrossedBoundary(_newLoc);
-		int nDim = (_agentGrid.is3D ? 3 : 2);
-		Boolean test = ( aBoundary != null );
-		int counter = 0;
-
-		// Test all boundaries and apply corrections according to crossed
-		// boundaries
-		while (test)
-		{
-			counter++;
-			aBoundary.applyBoundary(this, _newLoc);
-			aBoundary = getDomain().testCrossedBoundary(_newLoc);
-
-			test = (aBoundary != null) || (counter > nDim);
-			if (counter > nDim)
-				System.out.println("Problem in LocatedAgent.checkBoundaries()");
-		}
-	}
-
-	/**
-	 * \brief Mutate inherited agent parameters after agent division.
-	 * 
-	 * Mutation Function. If you don't want apply a mutation in a specified class, do not redefine this method. If you want, you are 
-	 * free to choose which fields to mutate for each different class by a simple redefinition
-	 * 
-	 */
-	@Override
-	public void mutateAgent() {
-		// Mutate parameters inherited
-		super.mutateAgent();
-		// Now mutate your parameters
-	}
-
-	/**
-	 * \brief Add the reacting concentration of an agent to the received grid
-	 * 
-	 * Add the reacting concentration of an agent to the received grid
-	 * 
-	 * @param aSpG	Spatial grid used to sum catalysing mass
-	 * @param catalystIndex	Index of the compartment of the cell supporting the reaction
-	 */
-<<<<<<< HEAD
-	public void fitMassOnGrid(SpatialGrid aSpG, int catalystIndex)
-	{
-=======
-	@Override
-	public void fitMassOnGrid(SpatialGrid aSpG, int catalystIndex) {
->>>>>>> 3408da98
-		if (isDead)
-			return;
-
-		Double value = particleMass[catalystIndex]/aSpG.getVoxelVolume();
-		if ( Double.isNaN(value) || Double.isInfinite(value) )
-			value = 0.0;
-		aSpG.addValueAt(value, _location);
-	}
-
-	/**
-	 * \brief Add the total concentration of an agent on received grid
-	 * 
-	 * Add the total concentration of an agent on received grid
-	 * 
-	 * @param aSpG	Spatial grid used to sum total mass
-	 */
-	@Override
-	public void fitMassOnGrid(SpatialGrid aSpG) 
-	{
-		if (isDead)
-			return;
-
-		Double value = _totalMass/aSpG.getVoxelVolume();
-		if ( Double.isNaN(value) || Double.isInfinite(value) )
-			value = 0.0;
-		aSpG.addValueAt(value, _location);
-	}
-
-	/**
-	 * \brief Add the total volume rate of an agent on received grid
-	 * 
-	 * Add the total volume rate of an agent on received grid
-	 * 
-	 * @param aSpG	Spatial grid used to sum volume
-	 */
-	public void fitVolRateOnGrid(SpatialGrid aSpG)
-	{
-		Double value = _netVolumeRate/aSpG.getVoxelVolume();
-		if ( Double.isNaN(value) || Double.isInfinite(value) )
-			value = 0.0;
-		aSpG.addValueAt(value, _location);
-	}
-
-	/**
-	 * \brief Add the reaction/growth rate of an agent on received grid, for a specified reaction
-	 * 
-	 * Add the total reaction/growth rate of an agent on received grid, for a specified reaction
-	 * 
-	 * @param aRateGrid	Spatial grid used to store total reaction rate
-	 * @param reactionIndex	Index of this declared reaction in the simulation dictionary
-	 */
-<<<<<<< HEAD
-	public void fitReacRateOnGrid(SpatialGrid aRateGrid, int reactionIndex)
-	{
-=======
-	@Override
-	public void fitReacRateOnGrid(SpatialGrid aRateGrid, int reactionIndex) {
->>>>>>> 3408da98
-		if (isDead)
-			return;
-		
-		// growthRate is in [fgX.hr-1] so convert to concentration:
-		// [fgX.um-3.hr-1 = gX.L-1.hr-1]
-		Double value = growthRate[reactionIndex]/aRateGrid.getVoxelVolume();
-
-		if (Double.isNaN(value) | Double.isInfinite(value))
-			value = 0.0;
-
-		aRateGrid.addValueAt(value, _location);
-	}
-
-	/* _______________ FILE OUTPUT _____________________ */
-
-	/**
-	 * \brief Used in creation of results files - specifies the header of the columns of output information for this agent
-	 * 
-	 * Used in creation of results files - specifies the header of the columns of output information for this agent
-	 * 
-	 * @return	String specifying the header of each column of results associated with this agent
-	 */
-<<<<<<< HEAD
-	public StringBuffer sendHeader()
-	{
-=======
-	@Override
-	public String sendHeader() {
->>>>>>> 3408da98
-		// return the header file for this agent's values after sending those for super
-		StringBuffer tempString = super.sendHeader();
-		
-		// location info and radius
-		tempString.append(",locationX,locationY,locationZ,radius,totalRadius");
-		
-		return tempString;
-	}
-
-	/**
-	 * \brief Used in creation of results files - creates an output string of information generated on this particular agent
-	 * 
-	 * Used in creation of results files - creates an output string of information generated on this particular agent
-	 * 
-	 * @return	String containing results associated with this agent
-	 */
-<<<<<<< HEAD
-	public StringBuffer writeOutput()
-	{
-=======
-	@Override
-	public String writeOutput() {
->>>>>>> 3408da98
-		// write the data matching the header file
-		StringBuffer tempString = super.writeOutput();
-		
-		// location info and radius
-		tempString.append(","+_location.x+","+_location.y+","+_location.z+",");
-		tempString.append(_radius+","+_totalRadius);
-		
-		return tempString;
-	}
-
-	/* _______________ RADIUS, MASS AND VOLUME _____________________ */
-
-	/**
-	 * \brief Compute the volume on the basis of the mass and density of different compounds defined in the cell
-	 * 
-	 * Compute the volume on the basis of the mass and density of different compounds defined in the cell
-	 */
-	public void updateVolume()
-	{
-		_volume = 0.0;
-		for (int i = 0; i<particleMass.length; i++) {
-			_volume += particleMass[i]/getSpeciesParam().particleDensity[i];
-		}
-		_totalVolume = _volume;
-	}
-
-	/**
-	 * \brief Compute the radius on the basis of the volume The radius evolution is stored in deltaRadius (used for shrinking)
-	 * 
-	 * Compute the radius on the basis of the volume The radius evolution is stored in deltaRadius (used for shrinking)
-	 */
-	public void updateRadius() {
-
-		//sonia:chemostat 22.02.2010
-		if(Simulator.isChemostat || _species.domain.is3D){
-			_radius = ExtraMath.radiusOfASphere(_volume);
-			_totalRadius = ExtraMath.radiusOfASphere(_totalVolume);
-		}else{
-			_radius = ExtraMath.radiusOfACylinder(_volume,
-					_species.domain.length_Z);
-			_totalRadius = ExtraMath.radiusOfACylinder(_totalVolume,
-					_species.domain.length_Z);
-		}
-	}
-
-	/**
-	 * \brief Update the attachment, determining if an agent location crosses any boundaries
-	 * 
-	 * Update the attachment, determining if an agent location crosses any boundaries	 
-	 *  
-	 * @return	Boundary that has been crossed
-	 */
-	public AllBC updateAttachment() {
-		// Search a boundary which will be crossed
-		double distance;
-		for (AllBC aBoundary : getDomain().getAllBoundaries()) {
-			if (aBoundary.isSupport()) {
-				distance = aBoundary.getDistance(this._location);
-				_isAttached = distance<=(3*this._totalRadius);
-				return aBoundary;
-			}
-		}
-		return null;
-	}
-
-	/**
-	 * \brief Add movement to the ContinuousVector storing the agents move
-	 * 
-	 * Add movement to the ContinuousVector storing the agents move
-	 * 
-	 * @param aMove	ContinuousVector to add to the movement vector
-	 */
-	public void addMovement(ContinuousVector aMove) {
-		this._movement.add(aMove);
-	}
-
-	/**
-	 * \brief Return the set of parameters associated with this agent (LocatedParam object)
-	 * 
-	 * Return the set of parameters associated with this agent (LocatedParam object)
-	 * 
-	 * @return LocatedParam object of parameters associated with this agent
-	 */
-	@Override
-	public LocatedParam getSpeciesParam() {
-		return (LocatedParam) _speciesParam;
-	}
-
-	/**
-	 * \brief Return the volume of this agent, with or without the capsule
-	 * 
-	 *  Return the volume of this agent, with or without the capsule 
-	 *  
-	 * @param withCapsule	Boolean noting whether any capsule should be included in this calculation
-	 * @return	Double specifying the volume of this agent
-	 */
-	public double getVolume(boolean withCapsule) {
-		return (withCapsule ? _totalVolume : _volume);
-	}
-
-	/**
-	 * \brief Return the radius of this agent, with or without the capsule
-	 * 
-	 *  Return the radius of this agent, with or without the capsule 
-	 *  
-	 * @param withCapsule	Boolean noting whether any capsule should be included in this calculation
-	 * @return	Double specifying the radius of this agent
-	 */
-	public double getRadius(boolean withCapsule) {
-		return (withCapsule ? _totalRadius : _radius);
-	}
-
-	/**
-	 * \brief Return the mass of this agent, with or without the capsule
-	 * 
-	 *  Return the mass of this agent, with or without the capsule 
-	 *  
-	 * @param withCapsule	Boolean noting whether any capsule should be included in this calculation
-	 * @return	Double specifying the mass of this agent
-	 */
-	public double getMass(boolean withCapsule) {
-		return (withCapsule ? _totalMass : _totalMass);
-	}
-
-	public double getMaximumRadius()
-	{
-		return getSpeciesParam().divRadius * (1 + getSpeciesParam().divRadiusCV);
-	}
-
-	/**
-	 * \brief Determine whether this cell has any EPS
-	 * 
-	 * Determine whether this cell has any EPS
-	 * 
-	 * @return	Boolean noting whether this cell has any EPS
-	 */
-	public boolean hasEPS() 
-	{
-		return false;
-	}
-
-	/**
-	 * \brief Determine whether this agent contains any inert particles
-	 * 
-	 * Determine whether this agent contains any inert particles
-	 * 
-	 * @return	Boolean noting whether this agent contains any inert particles
-	 */
-	public boolean hasInert()
-	{
-		return false;
-	}
-
-	/**
-	 * \brief Return the shove factor to be used in shoving for this species of agent
-	 * 
-	 * Return the shove factor to be used in shoving for this species of agent
-	 * 
-	 * @return	Double specifying the shove factor that will be applied
-	 */
-	public double getShoveFactor() {
-		return ((LocatedParam) _speciesParam).shoveFactor;
-	}
-
-	/**
-	 * \brief Return the shove radius to be used in shoving for this species of agent
-	 * 
-	 * Return the shove radius to be used in shoving for this species of agent
-	 * 
-	 * @return	Double specifying the shove radius that will be applied
-	 */
-	public double getShoveRadius() {
-		return _totalRadius*((LocatedParam) _speciesParam).shoveFactor;
-	}
-
-	/**
-	 * \brief Return the shoving interaction distance to be used in shoving for this species of agent
-	 * 
-	 * Return the shoving interaction distance to be used in shoving for this species of agent
-	 * 
-	 * @return	Double specifying the shoving interaction distance that will be applied
-	 */
-	public double getInteractDistance() {
-		return 2*getShoveRadius()+((LocatedParam) _speciesParam).shoveLimit;
-	}
-
-	/**
-	 * \brief Return the shoving interaction distance to be used in shoving against a specified agent
-	 * 
-	 * Return the shoving interaction distance to be used in shoving against a specified agent
-	 * 
-	 * @return	Double specifying the shoving interaction distance that will be applied
-	 */
-	public double getInteractDistance(LocatedAgent baby) {
-		return getShoveRadius() + baby.getShoveRadius()
-								+ ((LocatedParam) _speciesParam).shoveLimit;
-	}
-
-	/**
-	 * \brief Return the fraction of mass that is transferred to the new agent on cell division
-	 * 
-	 * Return the fraction of mass that is transferred to the new agent on cell division
-	 * 
-	 * @return	Double stating the fraction of mass that is transferred to the new agent on cell division
-	 */
-	public double getBabyMassFrac() {
-		return ExtraMath.deviateFromCV(getSpeciesParam().babyMassFrac,
-										getSpeciesParam().babyMassFracCV);
-	}
-	
-	/**
-	 * \brief Return the agent radius at which cell division is triggered
-	 * 
-	 * Return the agent radius at which cell division is triggered
-	 * 
-	 * @return	Double stating the agent radius at which cell division is triggered
-	 */
-	public double getDivRadius()
-	{
-		return ExtraMath.deviateFromCV(getSpeciesParam().divRadius,
-											getSpeciesParam().divRadiusCV);
-	}
-	
-	/**
-	 * \brief Return the agent radius at which cell death is triggered
-	 * 
-	 * Return the agent radius at which cell death is triggered
-	 * 
-	 * @return	Double stating the agent radius at which cell death is triggered
-	 */
-	public double getDeathRadius() {
-		return ExtraMath.deviateFromCV(getSpeciesParam().deathRadius,
-										getSpeciesParam().deathRadiusCV);
-	}
-
-	/**
-	 * \brief Determine if an agent has a move to perform
-	 * 
-	 * Determine if an agent has a move to perform
-	 * 
-	 * @return Boolean noting whether the agent has a move to perform
-	 */
-<<<<<<< HEAD
-	public Boolean isMoving() {
-=======
-	@Override
-	public boolean isMoving() {
->>>>>>> 3408da98
-		return (_movement.norm()>_totalRadius/10);
-	}
-
-	/**
-	 * \brief Determine if an agent is attached to a surface
-	 * 
-	 * Determine if an agent is attached to a surface
-	 * 
-	 * @return Boolean noting whether the agent is attached to a surface
-	 */
-	public boolean isAttached() {
-		return _isAttached;
-	}
-
-	/**
-	 * \brief Return the active fraction of this agent
-	 * 
-	 * Return the active fraction of this agent
-	 * 
-	 * @return	Double value stating the active fraction of this agent
-	 */
-	public double getActiveFrac() {
-		return 1.0;
-	}
-
-	/**
-	 * \brief Return the colour assigned to this agent in POV-Ray output
-	 * 
-	 * Return the colour assigned to this agent in POV-Ray output
-	 * 
-	 * @return	Colour assigned to this agent as specified in the protocol file
-	 */
-	public Color getColor() {
-		return _species.color;
-	}
-
-	/**
-	 * \brief Return the colour assigned to any capsules contained in this agent in POV-Ray output
-	 * 
-	 * Return the colour assigned to any capsules contained in this agent in POV-Ray output
-	 * 
-	 * @return	Colour assigned to this agent capsules as specified in the protocol file
-	 */
-	public Color getColorCapsule() {
-		return Color.green;
-	}
-
-	/**
-	 * \brief Return the location of this agent
-	 * 
-	 * Return the location of this agent
-	 * 
-	 * @return	ContinuousVector stating the location of this agent
-	 */
-	public ContinuousVector getLocation() {
-		return _location;
-	}
-
-	/**
-	 * \brief Comparator used by AgentContainer.erodeBorder()
-	 * 
-	 * Comparator used by AgentContainer.erodeBorder()
-	 * @author Rob Clegg
-	 */
-	public static class detPriorityComparator implements java.util.Comparator<Object> {
-
-		@Override
-		public int compare(Object b1, Object b2) {
-			return (((LocatedAgent) b1).detPriority>((LocatedAgent) b2).detPriority ? 1 : -1);
-		}
-	}
-
-	/**
-	 * \brief Comparator used by AgentContainer.erodeBorder()
-	 * 
-	 * Comparator used by AgentContainer.erodeBorder()
-	 * @author Rob Clegg
-	 */
-	public static class totalMassComparator implements java.util.Comparator<Object> {
-
-		@Override
-		public int compare(Object b1, Object b2) {
-			return (((LocatedAgent) b1)._totalMass>((LocatedAgent) b2)._totalMass ? 1 : -1);
-		}
-	}
-	
-	/**
-	 * \brief Return the distance from this agent to a ContinuousVector.
-	 * 
-	 * @param cV	ContinuousVector to find distance to.
-	 * @return distance between this agent and cV (assuming cyclic boundaries).
-	 */
-	public Double getDistance(ContinuousVector cV)
-	{
-		return computeDifferenceVector(_location, cV);
-	}
-	
-	/**
-	 * \brief Return the distance between two agents
-	 * 
-	 * Return the distance between two agents
-	 * 
-	 * @param aLoc	LocatedAgent to find distance to
-	 * @return distance between two agents (assuming cyclic boundaries)
-	 */
-	public Double getDistance(LocatedAgent aLoc)
-	{
-		return getDistance(aLoc._location);
-	}
-
-	/**
-	 * \brief Set the location of this agent to the supplied continuous vector
-	 * 
-	 * Set the location of this agent to the supplied continuous vector
-	 * 
-	 * @param cc	Location which this agent should be assigned to
-	 */
-	public void setLocation(ContinuousVector cc) 
-	{
-		// In a chemostat set the location of the newborns to zero.
-		if(Simulator.isChemostat)
-			_location.reset();
-		else
-			_location.set(cc);
-	}
-
-	/**
-	 * \brief Return the continuous vector that states this agents move
-	 * 
-	 * Return the continuous vector that states this agents move
-	 * 
-	 * @return continuous vector that states this agents move
-	 */
-	public ContinuousVector getMovement() {
-		return _movement;
-	}
-
-	/**
-	 * \brief Return the index of the grid on which this agent is placed
-	 * 
-	 * Return the index of the grid on which this agent is placed
-	 * 
-	 * @return Integer grid index of where this agent is placed
-	 */
-	@Override
-	public int getGridIndex() {
-		return _agentGridIndex;
-	}
-
-	/**
-	 * \brief Return the LocatedGroup of agents that are present in the location where this agent is placed
-	 * 
-	 * Return the LocatedGroup of agents that are present in the location where this agent is placed
-	 * 
-	 * @return	LocatedGroup containing all agents present in the same grid space as this agent
-	 */
-	public LocatedGroup getGridElement() {
-		return _agentGrid.getShovingGrid()[_agentGridIndex];
-	}
-
-	/**
-	 * \brief Move this agent to another grid index
-	 * 
-	 * Move this agent to another grid index
-	 * 
-	 * @param aGridIndex	Grid index in which this agent should now be placed
-	 */
-	public void setGridIndex(int aGridIndex) {
-		_agentGridIndex = aGridIndex;
-	}
-
-	/**
-	 * \brief Return the domain where this agent is contained
-	 * 
-	 * Return the domain where this agent is contained
-	 * 
-	 * @return The domain where this agent is contained (Domain object)
-	 */
-	public Domain getDomain() {
-		return _species.domain;
-	}
-
+		return (_movement.norm()>_totalRadius/10);
+	}
+
+	/**
+	 * \brief Determine if an agent is attached to a surface
+	 * 
+	 * Determine if an agent is attached to a surface
+	 * 
+	 * @return Boolean noting whether the agent is attached to a surface
+	 */
+	public boolean isAttached() {
+		return _isAttached;
+	}
+
+	/**
+	 * \brief Return the active fraction of this agent
+	 * 
+	 * Return the active fraction of this agent
+	 * 
+	 * @return	Double value stating the active fraction of this agent
+	 */
+	public double getActiveFrac() {
+		return 1.0;
+	}
+
+	/**
+	 * \brief Return the colour assigned to this agent in POV-Ray output
+	 * 
+	 * Return the colour assigned to this agent in POV-Ray output
+	 * 
+	 * @return	Colour assigned to this agent as specified in the protocol file
+	 */
+	public Color getColor() {
+		return _species.color;
+	}
+
+	/**
+	 * \brief Return the colour assigned to any capsules contained in this agent in POV-Ray output
+	 * 
+	 * Return the colour assigned to any capsules contained in this agent in POV-Ray output
+	 * 
+	 * @return	Colour assigned to this agent capsules as specified in the protocol file
+	 */
+	public Color getColorCapsule() {
+		return Color.green;
+	}
+
+	/**
+	 * \brief Return the location of this agent
+	 * 
+	 * Return the location of this agent
+	 * 
+	 * @return	ContinuousVector stating the location of this agent
+	 */
+	public ContinuousVector getLocation() {
+		return _location;
+	}
+
+	/**
+	 * \brief Comparator used by AgentContainer.erodeBorder()
+	 * 
+	 * Comparator used by AgentContainer.erodeBorder()
+	 * @author Rob Clegg
+	 */
+	public static class detPriorityComparator implements java.util.Comparator<Object> {
+
+		@Override
+		public int compare(Object b1, Object b2) {
+			return (((LocatedAgent) b1).detPriority>((LocatedAgent) b2).detPriority ? 1 : -1);
+		}
+	}
+
+	/**
+	 * \brief Comparator used by AgentContainer.erodeBorder()
+	 * 
+	 * Comparator used by AgentContainer.erodeBorder()
+	 * @author Rob Clegg
+	 */
+	public static class totalMassComparator implements java.util.Comparator<Object> {
+
+		@Override
+		public int compare(Object b1, Object b2) {
+			return (((LocatedAgent) b1)._totalMass>((LocatedAgent) b2)._totalMass ? 1 : -1);
+		}
+	}
+	
+	/**
+	 * \brief Return the distance from this agent to a ContinuousVector.
+	 * 
+	 * @param cV	ContinuousVector to find distance to.
+	 * @return distance between this agent and cV (assuming cyclic boundaries).
+	 */
+	public Double getDistance(ContinuousVector cV)
+	{
+		return computeDifferenceVector(_location, cV);
+	}
+	
+	/**
+	 * \brief Return the distance between two agents
+	 * 
+	 * Return the distance between two agents
+	 * 
+	 * @param aLoc	LocatedAgent to find distance to
+	 * @return distance between two agents (assuming cyclic boundaries)
+	 */
+	public Double getDistance(LocatedAgent aLoc)
+	{
+		return getDistance(aLoc._location);
+	}
+
+	/**
+	 * \brief Set the location of this agent to the supplied continuous vector
+	 * 
+	 * Set the location of this agent to the supplied continuous vector
+	 * 
+	 * @param cc	Location which this agent should be assigned to
+	 */
+	public void setLocation(ContinuousVector cc) 
+	{
+		// In a chemostat set the location of the newborns to zero.
+		if(Simulator.isChemostat)
+			_location.reset();
+		else
+			_location.set(cc);
+	}
+
+	/**
+	 * \brief Return the continuous vector that states this agents move
+	 * 
+	 * Return the continuous vector that states this agents move
+	 * 
+	 * @return continuous vector that states this agents move
+	 */
+	public ContinuousVector getMovement() {
+		return _movement;
+	}
+
+	/**
+	 * \brief Return the index of the grid on which this agent is placed
+	 * 
+	 * Return the index of the grid on which this agent is placed
+	 * 
+	 * @return Integer grid index of where this agent is placed
+	 */
+	@Override
+	public int getGridIndex() {
+		return _agentGridIndex;
+	}
+
+	/**
+	 * \brief Return the LocatedGroup of agents that are present in the location where this agent is placed
+	 * 
+	 * Return the LocatedGroup of agents that are present in the location where this agent is placed
+	 * 
+	 * @return	LocatedGroup containing all agents present in the same grid space as this agent
+	 */
+	public LocatedGroup getGridElement() {
+		return _agentGrid.getShovingGrid()[_agentGridIndex];
+	}
+
+	/**
+	 * \brief Move this agent to another grid index
+	 * 
+	 * Move this agent to another grid index
+	 * 
+	 * @param aGridIndex	Grid index in which this agent should now be placed
+	 */
+	public void setGridIndex(int aGridIndex) {
+		_agentGridIndex = aGridIndex;
+	}
+
+	/**
+	 * \brief Return the domain where this agent is contained
+	 * 
+	 * Return the domain where this agent is contained
+	 * 
+	 * @return The domain where this agent is contained (Domain object)
+	 */
+	public Domain getDomain() {
+		return _species.domain;
+	}
+
 }