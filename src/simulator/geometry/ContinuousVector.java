--- conflicted
+++ resolved
@@ -1,395 +1,379 @@
-/**
- * \package simulator.geometry
- * \brief Package of boundary utilities that aid the creation of the environment being simulated
- * 
- * Package of boundary utilities that aid the creation of the environment being simulated. This package is 
- * part of iDynoMiCS v1.2, governed by the CeCILL license under French law and abides by the rules of distribution of free software.  
- * You can use, modify and/ or redistribute iDynoMiCS under the terms of the CeCILL license as circulated by CEA, CNRS and INRIA at 
- * the following URL  "http://www.cecill.info".
- */
-package simulator.geometry;
-
-import java.io.Serializable;
-import org.jdom.*;
-import utils.ExtraMath;
-
-/**
- * \brief Implements 3D vector of continuous spatial coordinates.
- * 
- * Can be used to store Continuous coordinates or Movement vectors.
- * 
- * @author Andreas Dötsch (andreas.doetsch@helmholtz-hzi.de), Helmholtz Centre
- * for Infection Research (Germany).
- * @author Laurent Lardon (lardonl@supagro.inra.fr), INRA, France.
- * @author João Xavier (xavierj@mskcc.org), Memorial Sloan-Kettering Cancer
- * Center (NY, USA).
- *
- */
-public class ContinuousVector implements Cloneable, Serializable, Comparable<ContinuousVector>
-{
-	/**
-	 * Serial version used for the serialisation of the class
+/**
+ * \package simulator.geometry
+ * \brief Package of boundary utilities that aid the creation of the environment being simulated
+ * 
+ * Package of boundary utilities that aid the creation of the environment being simulated. This package is 
+ * part of iDynoMiCS v1.2, governed by the CeCILL license under French law and abides by the rules of distribution of free software.  
+ * You can use, modify and/ or redistribute iDynoMiCS under the terms of the CeCILL license as circulated by CEA, CNRS and INRIA at 
+ * the following URL  "http://www.cecill.info".
+ */
+package simulator.geometry;
+
+import java.io.Serializable;
+import org.jdom.*;
+import utils.ExtraMath;
+
+/**
+ * \brief Implements 3D vector of continuous spatial coordinates.
+ * 
+ * Can be used to store Continuous coordinates or Movement vectors.
+ * 
+ * @author Andreas Dötsch (andreas.doetsch@helmholtz-hzi.de), Helmholtz Centre
+ * for Infection Research (Germany).
+ * @author Laurent Lardon (lardonl@supagro.inra.fr), INRA, France.
+ * @author João Xavier (xavierj@mskcc.org), Memorial Sloan-Kettering Cancer
+ * Center (NY, USA).
+ *
+ */
+public class ContinuousVector implements Cloneable, Serializable, Comparable<ContinuousVector>
+{
+	/**
+	 * Serial version used for the serialisation of the class
+	 */
+	private static final long serialVersionUID = 1L;
+	
+	/**
+	 * X coordinate of the point contained in this vector
+	 */
+	public Double x;
+	
+	/**
+	 * Y coordinate of the point contained in this vector
+	 */
+	public Double y; 
+	
+	/**
+	 * Z coordinate of the point contained in this vector
+	 */
+	public Double z;
+	
+	/**
+	 * \brief Constructs a ContinuousVector at origin.
+	 */
+	public ContinuousVector()
+	{
+		reset();
+	}
+	
+	/**
+	 * \brief Constructs a continuous vector with points specified by a
+	 * provided continuous vector.
+	 * 
+	 * @param aCC ContinuousVector which to initialise the points from.
+	 */
+	public ContinuousVector(ContinuousVector aCC)
+	{
+		set(aCC);
+	}
+
+	/**
+	 * \brief Constructs a continuous vector with points specified from XML tags
+	 * 
+	 * @param xmlRoot Set of XML tags containing an X,Y,and Z coordinate
+	 */
+	public ContinuousVector(Element xmlRoot)
+	{
+		set( Double.parseDouble(xmlRoot.getAttributeValue("x")),
+			 Double.parseDouble(xmlRoot.getAttributeValue("y")),
+			 Double.parseDouble(xmlRoot.getAttributeValue("z")));
+	}
+	
+	/**
+	 * \brief Translate a discrete coordinates expressed on a discrete spatial
+	 * grid with the resolution res to form continuous vector.
+	 * 
+	 * @param dC Discrete vector containing points on a grid.
+	 * @param res The resolution of this grid, to use to transform these points.
+	 */
+	public ContinuousVector(DiscreteVector dC, Double res)
+	{
+		set(dC.i + 0.5, dC.j + 0.5, dC.k + 0.5);
+		times(res);
+	}
+	
+	/**
+	 * \brief Create a continuous vector from three provided points.
+	 * 
+	 * @param x	X coordinate.
+	 * @param y	Y coordinate.
+	 * @param z	Z coordinate.
+	 */
+	public ContinuousVector(Double x, Double y, Double z)
+	{
+		set(x, y, z);
+	}
+	
+	/**
+	 * \brief Set this vector to the points contained in a supplied continuous
+	 * vector.
+	 * 
+	 * @param cc Continuous vector of points to set this vector to.
+	 */
+	public void set(ContinuousVector cc)
+	{
+		set(cc.x, cc.y, cc.z);
+	}
+	
+	/**
+	 * \brief Set this vector to the supplied X,Y,Z points.
+	 * 
+	 * @param x	X coordinate.
+	 * @param y Y coordinate.
+	 * @param z	Z coordinate.
+	 */
+	public void set(Double x, Double y, Double z)
+	{
+		this.x = x;
+		this.y = y;
+		this.z = z;
+	}
+
+	
+	/**
+	 * \brief Set all points in the vector to zero.
+	 */
+	public void reset()
+	{
+		set(0.0, 0.0, 0.0);
+	}
+
+	/**
+	 * \brief Determine whether the numeric points in this vector are valid.
+	 * 
+	 * @return Boolean stating whether this vector is valid (true) or not (false)
+	 */
+	public Boolean isValid()
+	{
+		return ! ( x.isInfinite() || x.isNaN() ||
+				   y.isInfinite() || y.isNaN() ||
+				   z.isInfinite() || z.isNaN() );
+	}
+
+	/**
+	 * \brief Changes the sign of the vector.
+	 * 
+	 * Used for movement vectors.
+	 */
+	public void turnAround()
+	{
+		set(-x, -y, -z);
+	}
+
+	/**
+	 * \brief Determine if this vector is in the location giving by the points X,Y,Z
+	 * 
+	 * @param x	X coordinate.
+	 * @param y Y coordinate.
+	 * @param z	Z coordinate.
+	 * @return Booloean stating whether the vector position and coordinate
+	 * (x,y,z) is identical.
+	 */
+	public Boolean equals(Double x, Double y, Double z)
+	{
+		return (this.x.equals(x) && this.y.equals(y) && this.z.equals(z));
+	}
+	
+	/**
+	 * \brief Determine if all points in the vector are zero.
+	 * 
+	 * @return	Boolean stating whether all points in the vector are zero.
+	 */
+	public Boolean isZero()
+	{
+		return equals(0.0, 0.0, 0.0);
+	}
+	
+	/**
+	 * \brief Print coordinates to string.
+	 * 
+	 * @return String containing the points in this vector.
+	 */
+	@Override
+	public String toString()
+	{
+		return ExtraMath.toString(x, false)+",\t"+ExtraMath.toString(y, false)+
+											",\t"+ExtraMath.toString(z, false);
+	}
+	
+	/**
+	 * \brief Add vector v to this continuous vector.
+	 * 
+	 * @param v	ContinuousVector to add to this vector.
+	 */
+	public void add(ContinuousVector v)
+	{
+		add(v.x, v.y, v.z);
+	}
+	
+	/**
+	 * \brief Add points X,Y,Z to their respective point in this vector.
+	 * 
+	 * @param x	X coordinate.
+	 * @param y Y coordinate.
+	 * @param z	Z coordinate.
+	 */
+	public void add(Double x, Double y, Double z)
+	{
+		this.x += x;
+		this.y += y;
+		this.z += z;
+	}
+	
+	/**
+	 * \brief Store in this vector the sum of two other continuous vectors.
+	 * 
+	 * @param a	First continuous vector.
+	 * @param b	Continuous vector to add to first.
+	 */
+	public void sendSum(ContinuousVector a, ContinuousVector b) 
+	{
+		set(a);
+		add(b);
+	}
+	
+	/**
+	 * \brief Subtract vector v from this continuous vector.
+	 * 
+	 * @param cV	ContinuousVector to subtract from this vector.
+	 */
+	public void subtract(ContinuousVector cV)
+	{
+		add(-cV.x, -cV.y, -cV.z);
+	}
+
+	/**
+	 * \brief Store in this vector the subtraction of two other continuous vectors
+	 * 
+	 * @param a	First continuous vector
+	 * @param b	Continuous vector to subtract from the first
+	 */
+	public void sendDiff(ContinuousVector a, ContinuousVector b)
+	{
+		set(a);
+		subtract(b);
+	}
+
+	/**
+	 * \brief Calculate scalar product (dot product) of this vector with vector
+	 * cc supplied.
+	 * 
+	 * @param cc Continuous vector to multiply (dot product) with this vector.
+	 * @return Double value of scalar product of two vectors.
+	 */
+	public Double prodScalar(ContinuousVector cc)
+	{
+		return (this.x * cc.x) + (this.y * cc.y) + (this.z * cc.z);
+	}
+
+	/**
+	 * \brief Multiply (stretch) this vector by supplied multiplier.
+	 * 
+	 * @param multiplier Amount to stretch this vector by.
+	 */
+	public void times(Double multiplier)
+	{
+		this.x *= multiplier;
+		this.y *= multiplier;
+		this.z *= multiplier;
+	}
+
+	/**
+	 * \brief Set this vector to a random coordinate (x,y,z). 
+	 * 
+	 * Coordinates are chosen from a uniform distribution in (-1, 1). 
+	 * 
+	 * @param is3D Boolean noting if a Z coordinate needs to be calculated.
+	 */
+	public void alea(Boolean is3D)
+	{
+		this.x = ExtraMath.getUniRand(-1,1);
+		this.y = ExtraMath.getUniRand(-1,1);
+		this.z = (is3D ? ExtraMath.getUniRand(-1,1) : 0);
+	}
+	
+	/**
+	 * \brief Normalize this Vector to unit length.
+	 */
+	public void normalizeVector()
+	{
+		Double norm = this.norm();
+		if ( ! norm.equals(0.0) )
+			this.times(1/norm);
+
+	}
+
+	/**
+	 * \brief Normalize this Vector to a given length.
+	 * 
+	 * @param newLength	Length used to normalise vector.
+	 */
+	public void normalizeVector(Double newLength)
+	{
+		Double norm = this.norm();
+		if (!norm.equals(0.0))
+			this.times(newLength/norm);
+	}
+
+	/**
+	 * \brief Calculate and return the absolute distance to a vector expressed in cc.
+	 * 
+	 * Does not take cyclic boundaries into account. 
+	 * 
+	 * @param cc ContinuousVector to calculate distance to.
 	 */
-	private static final long serialVersionUID = 1L;
-	
-	/**
-	 * X coordinate of the point contained in this vector
-	 */
-	public Double x;
-	
-	/**
-	 * Y coordinate of the point contained in this vector
-	 */
-	public Double y; 
-	
-	/**
-	 * Z coordinate of the point contained in this vector
-	 */
-	public Double z;
-	
-	/**
-	 * \brief Constructs a ContinuousVector at origin.
-	 */
-	public ContinuousVector()
+	public Double distance(ContinuousVector cc)
+	{
+		return ExtraMath.hypotenuse(this.x - cc.x, this.y - cc.y, this.z - cc.z);
+	}
+
+	/**
+	 * \brief Return absolute length.
+	 * 
+	 * @return	Double value stating absolute length of this vector.
+	 */
+	public Double norm()
+	{
+		return ExtraMath.hypotenuse(x, y, z);
+	}
+
+	/**
+	 * \brief Calculate cosine of the angle to vector cc.
+	 * 
+	 * @param cc ContinuousVector for which cosine of the angle to this one
+	 * should be calculated.
+	 * @return	Cosine of the angle to vector cc.
+	 */
+	public double cosAngle(ContinuousVector cc)
+	{
+		return prodScalar(cc)/(this.norm() * cc.norm());
+	}
+	
+	/**
+	 * \brief Clone this vector, if supported.
+	 * 
+	 * @throws CloneNotSupportedException Thrown if the object cannot be cloned.
+	 */
+	@Override
+	public Object clone() throws CloneNotSupportedException
 	{
-		reset();
-	}
-	
-	/**
-	 * \brief Constructs a continuous vector with points specified by a
-	 * provided continuous vector.
-	 * 
-	 * @param aCC ContinuousVector which to initialise the points from.
-	 */
-	public ContinuousVector(ContinuousVector aCC)
-	{
-		set(aCC);
-	}
-
-	/**
-	 * \brief Constructs a continuous vector with points specified from XML tags
-	 * 
-	 * @param xmlRoot Set of XML tags containing an X,Y,and Z coordinate
-	 */
-	public ContinuousVector(Element xmlRoot)
-	{
-		set( Double.parseDouble(xmlRoot.getAttributeValue("x")),
-			 Double.parseDouble(xmlRoot.getAttributeValue("y")),
-			 Double.parseDouble(xmlRoot.getAttributeValue("z")));
-	}
-	
-	/**
-	 * \brief Translate a discrete coordinates expressed on a discrete spatial
-	 * grid with the resolution res to form continuous vector.
-	 * 
-	 * @param dC Discrete vector containing points on a grid.
-	 * @param res The resolution of this grid, to use to transform these points.
-	 */
-	public ContinuousVector(DiscreteVector dC, Double res)
-	{
-		set(dC.i + 0.5, dC.j + 0.5, dC.k + 0.5);
-		times(res);
-	}
-	
-	/**
-	 * \brief Create a continuous vector from three provided points.
-	 * 
-	 * @param x	X coordinate.
-	 * @param y	Y coordinate.
-	 * @param z	Z coordinate.
-	 */
-	public ContinuousVector(Double x, Double y, Double z)
-	{
-		set(x, y, z);
-	}
-	
-	/**
-	 * \brief Set this vector to the points contained in a supplied continuous
-	 * vector.
-	 * 
-	 * @param cc Continuous vector of points to set this vector to.
-	 */
-	public void set(ContinuousVector cc)
-	{
-		set(cc.x, cc.y, cc.z);
-	}
-	
-	/**
-	 * \brief Set this vector to the supplied X,Y,Z points.
-	 * 
-	 * @param x	X coordinate.
-	 * @param y Y coordinate.
-	 * @param z	Z coordinate.
-	 */
-	public void set(Double x, Double y, Double z)
-	{
-		this.x = x;
-		this.y = y;
-		this.z = z;
-	}
-
-	
-	/**
-	 * \brief Set all points in the vector to zero.
-	 */
-	public void reset()
-	{
-		set(0.0, 0.0, 0.0);
-	}
-
-	/**
-	 * \brief Determine whether the numeric points in this vector are valid.
-	 * 
-	 * @return Boolean stating whether this vector is valid (true) or not (false)
-	 */
-	public Boolean isValid()
-	{
-		return ! ( x.isInfinite() || x.isNaN() ||
-				   y.isInfinite() || y.isNaN() ||
-				   z.isInfinite() || z.isNaN() );
-	}
-
-	/**
-	 * \brief Changes the sign of the vector.
-	 * 
-	 * Used for movement vectors.
-	 */
-	public void turnAround()
-	{
-		set(-x, -y, -z);
-	}
-
-	/**
-	 * \brief Determine if this vector is in the location giving by the points X,Y,Z
-	 * 
-	 * @param x	X coordinate.
-	 * @param y Y coordinate.
-	 * @param z	Z coordinate.
-	 * @return Booloean stating whether the vector position and coordinate
-	 * (x,y,z) is identical.
-	 */
-	public Boolean equals(Double x, Double y, Double z)
-	{
-		return (this.x.equals(x) && this.y.equals(y) && this.z.equals(z));
-	}
-	
-	/**
-	 * \brief Determine if all points in the vector are zero.
-	 * 
-	 * @return	Boolean stating whether all points in the vector are zero.
-	 */
-	public Boolean isZero()
-	{
-		return equals(0.0, 0.0, 0.0);
-	}
-	
-	/**
-	 * \brief Print coordinates to string.
-	 * 
-	 * @return String containing the points in this vector.
-	 */
-<<<<<<< HEAD
-	public String toString()
-	{
-		return ExtraMath.toString(x, false)+",\t"+ExtraMath.toString(y, false)+
-											",\t"+ExtraMath.toString(z, false);
-=======
-	@Override
-	public String toString() {
-		return ExtraMath.toString(x, false)+",\t"+ExtraMath.toString(y, false)+",\t"
-		        +ExtraMath.toString(z, false);
->>>>>>> 3408da98
-	}
-	
-	/**
-	 * \brief Add vector v to this continuous vector.
-	 * 
-	 * @param v	ContinuousVector to add to this vector.
-	 */
-	public void add(ContinuousVector v)
-	{
-		add(v.x, v.y, v.z);
-	}
-	
-	/**
-	 * \brief Add points X,Y,Z to their respective point in this vector.
-	 * 
-	 * @param x	X coordinate.
-	 * @param y Y coordinate.
-	 * @param z	Z coordinate.
-	 */
-	public void add(Double x, Double y, Double z)
-	{
-		this.x += x;
-		this.y += y;
-		this.z += z;
-	}
-	
-	/**
-	 * \brief Store in this vector the sum of two other continuous vectors.
-	 * 
-	 * @param a	First continuous vector.
-	 * @param b	Continuous vector to add to first.
-	 */
-	public void sendSum(ContinuousVector a, ContinuousVector b) 
-	{
-		set(a);
-		add(b);
-	}
-	
-	/**
-	 * \brief Subtract vector v from this continuous vector.
-	 * 
-	 * @param cV	ContinuousVector to subtract from this vector.
-	 */
-	public void subtract(ContinuousVector cV)
-	{
-		add(-cV.x, -cV.y, -cV.z);
-	}
-
-	/**
-	 * \brief Store in this vector the subtraction of two other continuous vectors
-	 * 
-	 * @param a	First continuous vector
-	 * @param b	Continuous vector to subtract from the first
-	 */
-	public void sendDiff(ContinuousVector a, ContinuousVector b)
-	{
-		set(a);
-		subtract(b);
-	}
-
-	/**
-	 * \brief Calculate scalar product (dot product) of this vector with vector
-	 * cc supplied.
-	 * 
-	 * @param cc Continuous vector to multiply (dot product) with this vector.
-	 * @return Double value of scalar product of two vectors.
-	 */
-	public Double prodScalar(ContinuousVector cc)
-	{
-		return (this.x * cc.x) + (this.y * cc.y) + (this.z * cc.z);
-	}
-
-	/**
-	 * \brief Multiply (stretch) this vector by supplied multiplier.
-	 * 
-	 * @param multiplier Amount to stretch this vector by.
-	 */
-	public void times(Double multiplier)
-	{
-		this.x *= multiplier;
-		this.y *= multiplier;
-		this.z *= multiplier;
-	}
-
-	/**
-	 * \brief Set this vector to a random coordinate (x,y,z). 
-	 * 
-	 * Coordinates are chosen from a uniform distribution in (-1, 1). 
-	 * 
-	 * @param is3D Boolean noting if a Z coordinate needs to be calculated.
-	 */
-	public void alea(Boolean is3D)
-	{
-		this.x = ExtraMath.getUniRand(-1,1);
-		this.y = ExtraMath.getUniRand(-1,1);
-		this.z = (is3D ? ExtraMath.getUniRand(-1,1) : 0);
-	}
-	
-	/**
-	 * \brief Normalize this Vector to unit length.
-	 */
-	public void normalizeVector()
-	{
-		Double norm = this.norm();
-		if ( ! norm.equals(0.0) )
-			this.times(1/norm);
-
-	}
-
-	/**
-	 * \brief Normalize this Vector to a given length.
-	 * 
-	 * @param newLength	Length used to normalise vector.
-	 */
-	public void normalizeVector(Double newLength)
-	{
-		Double norm = this.norm();
-		if (!norm.equals(0.0))
-			this.times(newLength/norm);
-	}
-
-	/**
-	 * \brief Calculate and return the absolute distance to a vector expressed in cc.
-	 * 
-	 * Does not take cyclic boundaries into account. 
-	 * 
-	 * @param cc ContinuousVector to calculate distance to.
-	 */
-<<<<<<< HEAD
-	public Double distance(ContinuousVector cc)
-	{
-		return ExtraMath.hypotenuse(this.x - cc.x, this.y - cc.y, this.z - cc.z);
-=======
-	public double distance(ContinuousVector cc) {
-		return Math.sqrt(Math.abs((this.x-cc.x))*Math.abs((this.x-cc.x))+Math.abs((this.y-cc.y))*Math.abs((this.y-cc.y))
-		        + Math.abs((this.z-cc.z))*Math.abs((this.z-cc.z)));
->>>>>>> 3408da98
-	}
-
-	/**
-	 * \brief Return absolute length.
-	 * 
-	 * @return	Double value stating absolute length of this vector.
-	 */
-	public Double norm()
-	{
-		return ExtraMath.hypotenuse(x, y, z);
-	}
-
-	/**
-	 * \brief Calculate cosine of the angle to vector cc.
-	 * 
-	 * @param cc ContinuousVector for which cosine of the angle to this one
-	 * should be calculated.
-	 * @return	Cosine of the angle to vector cc.
-	 */
-	public double cosAngle(ContinuousVector cc)
-	{
-		return prodScalar(cc)/(this.norm() * cc.norm());
-	}
-	
-	/**
-	 * \brief Clone this vector, if supported.
-	 * 
-	 * @throws CloneNotSupportedException Thrown if the object cannot be cloned.
-	 */
-<<<<<<< HEAD
-	public Object clone() throws CloneNotSupportedException
-	{
-=======
-	@Override
-	public Object clone() throws CloneNotSupportedException {
->>>>>>> 3408da98
-		return super.clone();
-	}
-	
-	/**
-	 * \brief Compares the values of two continuous vectors.
-	 * 
-	 * Used in the creation of the epithelium for eGUT.
-	 * 
-	 * @param other	ContinuousVector to compare this continuous vector object to.
-	 */
-	@Override
-	public int compareTo(ContinuousVector other) 
-    {
-		int valueComparison = this.x.compareTo(other.x);
-    	if (valueComparison == 0)
-    		valueComparison = this.y.compareTo(other.y);
-    	if (valueComparison == 0)
-    		valueComparison = this.z.compareTo(other.z);
-    	return valueComparison;
-    }
+		return super.clone();
+	}
+	
+	/**
+	 * \brief Compares the values of two continuous vectors.
+	 * 
+	 * Used in the creation of the epithelium for eGUT.
+	 * 
+	 * @param other	ContinuousVector to compare this continuous vector object to.
+	 */
+	@Override
+	public int compareTo(ContinuousVector other) 
+    {
+		int valueComparison = this.x.compareTo(other.x);
+    	if (valueComparison == 0)
+    		valueComparison = this.y.compareTo(other.y);
+    	if (valueComparison == 0)
+    		valueComparison = this.z.compareTo(other.z);
+    	return valueComparison;
+    }
 }