/**
 * \package utils
 * \brief Package of classes that perform utility functions in the process of running an iDynoMiCS Simulation
 * 
 * Package of classes that perform utility functions in the process of running an iDynoMiCS Simulation. This package is part of iDynoMiCS v1.2, governed by the 
 * CeCILL license under French law and abides by the rules of distribution of free software.  You can use, modify and/ or redistribute 
 * iDynoMiCS under the terms of the CeCILL license as circulated by CEA, CNRS and INRIA at the following URL  "http://www.cecill.info".
 */
package utils;

import java.io.File;
import java.io.Serializable;
import java.util.LinkedList;
import java.util.List;
<<<<<<< HEAD
=======
import org.jdom.Element;
>>>>>>> 3408da98
import org.jdom.Document;
import org.jdom.Element;
import org.jdom.input.SAXBuilder;

import simulator.geometry.DiscreteVector;

/**
 * \brief Class providing methods of parsing the XML simulation protocol file.
 * 
 * In iDynoMiCS, protocol files are used to create the conditions under which a
 * simulation is run. This is specified in XML. During initialisation, the
 * simulation will require access to tags within this file. This class provides
 * a means of accessing the data in these tags. 
 */
public class XMLParser implements Serializable 
{
	/**
	 * Serial version used for the serialisation of the class.
	 */
	private static final long serialVersionUID = 1L;
	
	/**
	 * Document Object Model used to process an XML file.
	 */
	private Document document;
	
	/**
	 * The XML head tag of the group of elements currently being processed.
	 */
	private Element _localRoot;
	
	/**
	 * Temporary store of the value read in from the XML file. Used in cases
	 * where this value needs to be post-processed before returning. 
	 */
	private static double value;
	
	/**
	 * The unit of the protocol file parameter being processed.
	 */
	private static StringBuffer unit;
	
	/**
	 * \brief Create an XML parser for a given XML local grouping.
	 * 
	 * @param localRoot	An element that is the root of a group of XML tags.
	 */
	public XMLParser(Element localRoot) 
	{
		_localRoot = localRoot;
	}
	
	/**
	 * Create an XML parser object for an XML file of a given name.
	 * 
	 * @param fileName	The name of the XML file to be processed.
	 */
	public XMLParser(String fileName) 
	{
		openXMLDocument(fileName, false);
		_localRoot = document.getRootElement();
	}
	
	/**
	 * \brief Used to parse an XML file before a simulation log file is
	 * generated, when the simulation is being initialised.
	 * 
	 * There are some checks the simulation needs to do on initialisation (with
	 * the protocol file). This is before the simulation log is generated.
	 * These errors get stored in a separate log file.
	 * 
	 * @param activePath	The path to the protocol file to open.
	 * @param protocolFile	The protocol file to read in.
	 */
	public XMLParser(String activePath,String protocolFile) 
	{
		openXMLDocument(activePath,protocolFile, false);
		_localRoot = document.getRootElement();
	}
	
	/**
	 * \brief Creates a DOM document for an XML protocol file of a given name.
	 * 
	 * @param fileName	The name of the XML protocol file being processed.
	 * @param testDTD	Boolean stating whether or not schema validation should
	 * be applied on reading the XML file.
	 */
	public void openXMLDocument(String fileName, Boolean testDTD)
	{
		try
		{
			document = (new SAXBuilder(testDTD)).build(new File(fileName));
		}
		catch (Exception e) 
		{
			LogFile.writeLogAlways("Error while trying to open "+fileName);
			LogFile.writeError(e, "XMLParser.openXMLdocument()");
			System.exit(-1);
		}
	}
	
	/**
	 * \brief Used to open an XML file in simulation initialisation, where the
	 * log file has yet to be created.
	 * 
	 * This is the case as the simulation log file location is specified in the
	 * protocol file. If that can't be read then there is a problem.
	 * 
	 * @param activePath	String of path to protocol file being processed.
	 * @param protocolFile	The protocol file to be read.
	 * @param testDTD	Boolean stating whether or not schema validation should
	 * be applied on reading the XML file.
	 */
	public void openXMLDocument(String activePath, String protocolFile, boolean testDTD) 
	{
		try 
		{
			document = (new SAXBuilder(testDTD)).build(new File(activePath+protocolFile));
		}
		catch (Exception e) 
		{
			InitialisationErrorLog.writeLog("XMLParser.openXMLdocument(): Initialisation of the XML parser failed");
			InitialisationErrorLog.writeLog("Check your XML files for Errors");
			InitialisationErrorLog.writeLog("Error: "+e);
			InitialisationErrorLog.closeFile();
			System.exit(-1);
		}
	}

	@SuppressWarnings("unchecked")
	/**
	 * \brief Returns a linked list of all XML elements of a given tag name
	 * 
	 * Returns a linked list of all XML elements within that protocol file that have a given tag name
	 * 
	 * @param childMarkup	The tag name of the elements to put in the list
	 * @return	A linked list of all the elements of the given tag name
	 */
	public LinkedList<Element> buildSetMarkUp(String childMarkup) 
	{
		List<Element> childList = _localRoot.getChildren(childMarkup);
		LinkedList<Element> out = new LinkedList<Element>();
		for (Object anElement : childList) 
		{
			out.add((Element) anElement);
		}
		return out;
	}

	@SuppressWarnings("unchecked")
	/**
	 * \brief Returns a list of XML parsers from combining nodes in the protocol file. Used for boundary conditions
	 * 
	 * Returns a list of XML parsers from combining nodes in the protocol file. Used for boundary conditions
	 * 
	 * @param childMarkup	The XML tag for which many nodes may exist. boundaryCondition is a good example
	 * @return	Linked list of XML parsers for each of the nodes of this name that are found in the protocol file
	 */
	public LinkedList<XMLParser> buildSetParser(String childMarkup) 
	{
		List<Element> childList = _localRoot.getChildren(childMarkup);
		LinkedList<XMLParser> out = new LinkedList<XMLParser>();
		for (Object anElement : childList)
			out.add(new XMLParser((Element) anElement));
		return out;
	}

	/* ___________________ TO READ PARAMETERS MARK-UPS _____________________ */

	/**
	 * \brief Returns the child node for a given XML tag name
	 * 
	 * Returns the child node for a given XML tag name
	 * 
	 * @param childName	The XML tag name to return
	 * @return	An XML parser containing the tags relating to this XML child tag
	 */
	public XMLParser getChild(String childName) {
		return new XMLParser(getChildElement(childName));
	}

	@SuppressWarnings("unchecked")
	/**
	 * \brief Searches the child nodes of a given tag for a particular parameter name. Returns the assigned string value if present
	 * 
	 * Searches the child nodes of a given tag for a particular parameter name. Returns the assigned string value if present
	 * 
	 * @param paramName	The name of the parameter for which a String value is being sought
	 * @return	String value assigned to that parameter, if present
	 */
	public String getParam(String paramName) 
	{
		List<Element> childList = _localRoot.getChildren("param");
		Element aParam;
		for (Object aChild : childList) 
		{
			aParam = (Element) aChild;
			if (aParam.getAttributeValue("name").equals(paramName)) 
				return aParam.getText();
		}
		return null;
	}
	
	@SuppressWarnings("unchecked")
	/**
	 * \brief Searches the child nodes of a given tag for a particular parameter name. Returns the XML element for that tag if present
	 * 
	 * Searches the child nodes of a given tag for a particular parameter name. Returns the XML element for that tag if present
	 * 
	 * @param paramName	The name of the parameter for which a String value is being sought
	 * @return	XML Element contains the tags relating to that parameter, if present
	 */
	public Element getParamMarkUp(String paramName) 
	{
		List<Element> childList = _localRoot.getChildren("param");
		Element aParam;
		for (Object aChild : childList) {
			aParam = (Element) aChild;
			if (aParam.getAttributeValue("name").equals(paramName)) 
				return aParam;
		}
		return null;
	}
	
	@SuppressWarnings("unchecked")
	/**
	 * \brief Searches the child nodes of a given tag for a particular parameter name and a specified unit. Returns the String value of that tag if present
	 * 
	 * Searches the child nodes of a given tag for a particular parameter name and a specified unit. Returns the String value of that tag if present
	 * 
	 * @param paramName	The name of the parameter for which a String value is being sought
	 * @param unit	The unit that this parameter should be
	 * @return	The value assigned to this tag in the protocol file, if present
	 */
	public String getParam(String paramName, StringBuffer unit) {
		List<Element> childList = _localRoot.getChildren("param");
		Element aParam;
		for (Object aChild : childList) {
			aParam = (Element) aChild;
			if (aParam.getAttributeValue("name").equals(paramName)) {
				unit.append(aParam.getAttributeValue("unit"));
				return aParam.getText();
			}
		}
		return null;
	}

	/**
	 * \brief Returns the double value assigned to an XML tag in the protocol file
	 * 
	 * Returns the double value assigned to an XML tag in the protocol file, if the tag is present
	 * 
	 * @param paramName	The XML parameter for which the value is required
	 * @return	Double value assigned to that XML tag
	 */
	public Double getParamDbl(String paramName) 
	{
		if ( getParam(paramName) == null ) 
			return Double.NaN;
		else if ( getParam(paramName) == "" )
		{
			LogFile.writeLogAlways("No value given for "+paramName+"!");
			return Double.NaN;
		}
		else
			return Double.parseDouble(getParam(paramName));
	}

	/**
	 * \brief For a given XML tag name, returns the value in the specified unit (if that tag exists)
	 * 
	 * For a given XML tag name, returns the value in the specified unit (if that tag exists)
	 * 
	 * @param paramName	The name of the XML tag for which a value is required
	 * @param unit	The unit that this parameter is required to be within
	 * @return	The double value assigned to that parameter, in the required unit
	 */
	public Double getParamDbl(String paramName, StringBuffer unit) 
	{
		if (getParam(paramName) == null) 
		{
			return Double.NaN;
		} 
		else 
		{
			return Double.parseDouble(getParam(paramName, unit));
		}
	}

	/**
	 * \brief For a given XML tag name, returns the value it is assigned (if that tag exists)
	 * 
	 * For a given XML tag name, returns the value it is assigned (if that tag exists)
	 * 
	 * @param paramName	The name of the XML tag for which a value is required
	 * @return	The int value assigned to that parameter
	 */
	public Integer getParamInt(String paramName) 
	{
		if ( getParam(paramName) == null ) 
			return 0;
		else 
			return Integer.parseInt(getParam(paramName));
	}

	/**
	 * \brief For a given XML tag name, and a given unit of measurement, returns the value the tag is assigned (if that tag exists)
	 * 
	 * For a given XML tag name, and a given unit of measurement, returns the value the tag is assigned (if that tag exists)
	 * 
	 * @param paramName	The name of the XML tag for which a value is required
	 * @param unit	The unif of measurement specified for this parameter
	 * @return	The int value assigned to that parameter
	 */
	public Integer getParamInt(String paramName, StringBuffer unit)
	{
		if ( getParam(paramName) == null )
			return 0;
		else
			return Integer.parseInt(getParam(paramName, unit));
	}

	/**
	 * \brief Returns a length parameter from the XML, converting to the correct unit as required
	 * 
	 * Returns a length parameter from the XML, converting to the correct unit as required
	 * 
	 * @param paramName	The name of the parameter for which the length value should be returned
	 * @return	The length value assigned to this parameter in the protocol file
	 */
	public Double getParamLength(String paramName)
	{
		unit = new StringBuffer("");
		value = getParamDbl(paramName, unit);
		value *= utils.UnitConverter.length(unit.toString());
		return value;
	}

	/**
	 * \brief Returns the mass of a specified parameter from the XML, calculating this using the unit of measurement for that parameter
	 * 
	 * Returns the mass of a specified parameter from the XML, calculating this using the unit of measurement for that parameter
	 * 
	 * @param paramName	The name of the parameter for which the mass should be returned
	 * @return	The calculated mass of this parameter
	 */
	public Double getParamMass(String paramName) {
		unit = new StringBuffer("");
		value = getParamDbl(paramName, unit);
		value *= utils.UnitConverter.mass(unit.toString());
		return value;
	}

	/**
	 * \brief Gets a given parameter from the protocol file and converts into a double representing time
	 * 
	 * Gets a given parameter from the protocol file and converts into a double representing time
	 * 
	 * @param paramName	The parameter to be retrieved from the XML file
	 * @return	Double of the value of this parameter converted into a unit of time
	 */
	public Double getParamTime(String paramName) {
		unit = new StringBuffer("");
		value = getParamDbl(paramName, unit);
		value *= utils.UnitConverter.time(unit.toString());
		return value;
	}

	/**
	 * \brief Reads a concentration from the protocol file and converts this to the required unit
	 * 
	 * Reads a concentration from the protocol file and converts this to the required unit
	 * 
	 * @param paramName	The concentration of the parameter to be retrieved from the protocol file
	 * @return	The calculated concentration level for this simulation parameter
	 */
	public Double getParamConc(String paramName) {
		unit = new StringBuffer("");
		value = getParamDbl(paramName, unit);
		value *= utils.UnitConverter.mass(unit.toString());
		value *= utils.UnitConverter.volume(unit.toString());
		return value;
	}

	/**
	 * \brief Converts coordinates specified in the protocol file into a
	 * discrete vector.
	 * 
	 * Used for boundary conditions and specifications of birth area of agents.
	 * 
	 * @param paramName	The protocol file parameter specified as X,Y,and Z coordinated
	 * @return	A discrete vector containing these three coordinates
	 */
	public DiscreteVector getParamXYZ(String paramName)
	{
		return new DiscreteVector(getParamMarkUp(paramName));
	}
	
	/**
	 * \brief Read in boolean value of specified parameter from the XML file
	 * 
	 * Reads in boolean value of specified parameter from the XML file
	 * 
	 * @param paramName	The parameter to be retrieved from the XML file
	 * @return	Boolean value assigned to this parameter
	 */
	public Boolean getParamBool(String paramName)
	{
		return Boolean.parseBoolean(getParam(paramName));
	}

	/**
	 * \brief Read in boolean value and unit of measurement of a specified parameter from the XML file
	 * 
	 * Read in boolean value and unit of measurement of a specified parameter from the XML file
	 * 
	 * @param paramName	The parameter to be retrieved from the XML file
	 * @param unit	The unit of measurement specified for this parameter
	 * @return	Boolean value assigned to this parameter
	 */
	public Boolean getParamBool(String paramName, StringBuffer unit) {
		return Boolean.parseBoolean(getParam(paramName, unit));
	}

	@SuppressWarnings("unchecked")
	/**
	 * \brief Searches through the attributes of the XML tags of a given parameter name to find the 
	 * String value of a specified detail within that tag
	 * 
	 * Searches through the attributes of the XML tags of a given parameter name to find the 
	 * String value of a specified detail within that tag
	 * 
	 * @param paramName	The parameter name for which the value is required
	 * @param detailName	The name of the detail element which is part of that tag, if present
	 * @return	The text associated with the specified detail of this tag
	 */
	public String getParamSuch(String paramName, String detailName) {

		List<Element> childList = _localRoot.getChildren("param");
		Element aParam;
		for (Object aChild : childList) {
			aParam = (Element) aChild;
			if (aParam.getAttributeValue("name").equals(paramName)) {
				if (aParam.getAttributeValue("detail").equals(detailName)) return aParam.getText();
			} else {
				continue;
			}
		}
		return null;
	}

	@SuppressWarnings("unchecked")
	/**
	 * \brief Searches through the attributes of the XML tags of a given parameter name, 
	 * in a specified unit to find the String value of a specified detail within that tag
	 * 
	 * Searches through the attributes of the XML tags of a given parameter name to find the 
	 * value of a specified detail within that tag
	 * 
	 * @param paramName	The parameter name for which the value is required
	 * @param detailName	The name of the detail element which is part of that tag, if present
	 * @param unit	The unit that this parameter should be measured in
	 * @return	The text associated with the specified detail of this tag
	 */
	public String getParamSuch(String paramName, String detailName, StringBuffer unit) {
		List<Element> childList = _localRoot.getChildren("param");
		Element aParam;
		for (Object aChild : childList) {
			aParam = (Element) aChild;
			if (aParam.getAttributeValue("name").equals(paramName)) {
				if (aParam.getAttributeValue("detail").equals(detailName)) {
					unit.append(aParam.getAttributeValue("unit"));
					return aParam.getText();
				}
			} else {
				return null;
			}
		}
		return null;
	}

	/**
	 * \brief Searches through the attributes of the XML tags of a given parameter name to find the Double value of a specified detail within that tag
	 * 
	 * Searches through the attributes of the XML tags of a given parameter name to find the Double value of a specified detail within that tag
	 * 
	 * @param paramName	The parameter name for which the value is required
	 * @param detailName	The name of the detail element which is part of that tag, if present
	 * @return	The double value associated with the specified detail of this tag
	 */
	public Double getParamSuchDbl(String paramName, String detailName) {
		if (getParamSuch(paramName, detailName)==null) {
			return Double.NaN;
		} else {
			return Double.parseDouble(getParamSuch(paramName, detailName));
		}
	}

	/**
	 * \brief Searches through the attributes of the XML tags of a given parameter name to find the boolean value of a specified detail within that tag
	 * 
	 * Searches through the attributes of the XML tags of a given parameter name to find the boolean value of a specified detail within that tag
	 * 
	 * @param paramName	The parameter name for which the value is required
	 * @param detailName	The name of the detail element which is part of that tag, if present
	 * @return	The boolean value associated with the specified detail of this tag
	 */
	public Boolean getParamSuchBool(String paramName, String detailName) {
		if (getParamSuch(paramName, detailName)==null) {
			return null;
		} else {
			return Boolean.parseBoolean(getParamSuch(paramName, detailName));
		}
	}

	/**
	 * \brief Searches through the attributes of the XML tags of a given parameter name, in a specified unit to find the Double value of a specified detail within that tag
	 * 
	 * Searches through the attributes of the XML tags of a given parameter name to find the Double value of a specified detail within that tag
	 * 
	 * @param paramName	The parameter name for which the value is required
	 * @param detailName	The name of the detail element which is part of that tag, if present
	 * @param unit	The unit that this parameter should be measured in
	 * @return	The double value associated with the specified detail of this tag
	 */
	public double getParamSuchDbl(String paramName, String detailName, StringBuffer unit) {
		if (getParamSuch(paramName, detailName)==null) {
			return Double.NaN;
		} else {
			return Double.parseDouble(getParamSuch(paramName, detailName, unit));
		}
	}

	/**
	 * \brief Searches through the attributes of the XML tags of a given parameter name, in a specified unit to find the boolean value of a specified detail within that tag
	 * 
	 * Searches through the attributes of the XML tags of a given parameter name to find the boolean value of a specified detail within that tag
	 * 
	 * @param paramName	The parameter name for which the value is required
	 * @param detailName	The name of the detail element which is part of that tag, if present
	 * @param unit	The unit that this parameter should be measured in
	 * @return	The boolean value associated with the specified detail of this tag
	 */
	public Boolean getParamSuchBool(String paramName, String detailName, StringBuffer unit) {
		if (getParamSuch(paramName, detailName)==null) {
			return null;
		} else {
			return Boolean.parseBoolean(getParamSuch(paramName, detailName, unit));
		}
	}

	
	@SuppressWarnings("unchecked")
	/**
	 * \brief Returns the XML element matching the specified tag name, attribute name, and attribute value. If not find return the local root
	 * 
	 * Returns the XML element matching the specified tag name, attribute name, and attribute value. If not find return the local root
	 * 
	 * @param childName	The XML tag required
	 * @param attrName	The name of the attribute within that tag
	 * @param attrValue	The value of the attribute within that tag
	 * @return	The XML element that matches these three criteria
	 */
	public Element getChildSuchAttribute(String childName, String attrName, String attrValue) {
		List<Element> childList = _localRoot.getChildren(childName);
		for (Object aChild : childList) {
			if (((Element) aChild).getAttributeValue(attrName).equals(attrValue)) { return (Element) aChild; }
		}
		return _localRoot;
	}
	
	/**
	 * \brief Return the string value of an attribute of the current localRoot
	 * of the XML file.
	 * 
	 * @param attributeName	The attribute name for which the value is being
	 * sought.
	 * @return	The string value of that attribute, if present.
	 */
	public String getAttribute(String attributeName)
	{
		return _localRoot.getAttributeValue(attributeName);
	}
	
	/**
	 * \brief Return the Double value of an attribute of the current localRoot
	 * of the XML file.
	 * 
	 * @param attributeName	The attribute name for which the value is being
	 * sought.
	 * @return	The Double value of that attribute, if present.
	 */
	public Double getAttributeDbl(String attributeName)
	{
		return Double.parseDouble(getAttribute(attributeName));
	}
	
	/**
	 * \brief Return the Integer value of an attribute of the current localRoot
	 * of the XML file.
	 * 
	 * @param attributeName	The attribute name for which the value is being
	 * sought.
	 * @return	The Integer value of that attribute, if present.
	 */
	public Integer getAttributeInt(String attributeName)
	{
<<<<<<< HEAD
		return Integer.parseInt(getAttribute(attributeName));
=======
		// KA NOV 13 - Added a return of NaN if the attribute was not found. 
		// Required when setting up the cell birth area by volume/area
		try
		{
			return Double.parseDouble(getAttributeStr(attributeName));
		}
		catch(Exception e)
		{
			return Double.NaN;
		}
>>>>>>> 3408da98
	}
	
	/**
	 * \brief Return the string value of a child attribute of the current localroot of the XML file
	 * 
	 * Return the string value of a child attribute of the current localroot of the XML file
	 * 
	 * @param childName	Name of the XML child tag
	 * @param attrName	The attribute of that tag for which the value is being sought
	 * @return	The string value of that attribute, if present
	 */
	public String getChildAttrStr(String childName, String attrName) {
		try {
			return _localRoot.getChild(childName).getAttributeValue(attrName);
		} catch (Exception e) {
			return null;
		}
	}

	/**
	 * \brief Returns the value assigned to an attribute within a child node
	 * 
	 * Returns the value assigned to an attribute within a child node. Checking computation domain dimension is one example of its use
	 * 
	 * @param childName	The name of the child node of which the attribute value is being sought
	 * @param attrName	The name of the attribute for which the value is required
	 * @return	Double value assigned to that attribute, if present
	 */
	public Double getChildAttrDbl(String childName, String attrName) 
	{
		String value = getChildAttrStr(childName, attrName);
		if (value==null) return 0.0;
		else return Double.parseDouble(value);
	}
	
	/**
	 * \brief Returns the value assigned to an attribute within a child node
	 * 
	 * Returns the value assigned to an attribute within a child node. Checking computation domain dimension is one example of its use
	 * 
	 * @param childName	The name of the child node of which the attribute value is being sought
	 * @param attrName	The name of the attribute for which the value is required
	 * @return	Double value assigned to that attribute, if present
	 */
	public Integer getChildAttrInt(String childName, String attrName) 
	{
		String value = getChildAttrStr(childName, attrName);
		if (value==null) return 0;
		else return Integer.parseInt(value);
	}
	
	@SuppressWarnings("unchecked")
	/**
	 * \brief Returns a list of the children of a given XML child tag name.
	 * 
	 * @param childName	The name of a child tag in the XML file for which the
	 * list of children is required.
	 * @return	List of XML elements containing the children of the specified
	 * tag name.
	 */
<<<<<<< HEAD
	public List<Element> getChildren(String childName)
	{
		return (List<Element>) _localRoot.getChildren(childName);
=======
	public List<Element> getChildren(String childName) {
		return _localRoot.getChildren(childName);
>>>>>>> 3408da98
	}

	/**
	 * \brief Returns the XML element of a given child node tag name.
	 * 
	 * @param childName	The child tag name for which the XML element is required
	 * @return	An XML element containing the tags for the specified child name
	 */
	public Element getChildElement(String childName) {
		return _localRoot.getChild(childName);
	}
	
	/**
	 * \brief Return the current XML local root element
	 * 
	 * Return the current XML local root element
	 * 
	 * @return	XML Element for the current local root
	 */
	public Element getElement() {
		return _localRoot;
	}

	/**
	 * \brief Creates an instance of a class using a string containing that class name
	 * 
	 * Creates an instance of a class using a string containing that class name. Useful for a set of boundary conditions, for example
	 * 
	 * @param prefix	The class for which a new instance is being created
	 * @return	An object of the class stated in the prefix string
	 */
	public Object instanceCreator(String prefix) 
	{
		prefix += "."+this.getAttribute("class");

		try 
		{
			return Class.forName(prefix).newInstance();
		} 
		catch (Exception e) 
		{
			LogFile.writeLog("Unable to create class");
			return null;
		}
	}
		

	/**
	 * \brief Used for Epi-Bac scenarios - retrieving list of environments to which this species 
	 * is sensitive to and the correspondent probability of dying if under the influence of 
	 * that environment
	 * 
	 * Used for Epi-Bac scenarios - retrieving list of environments to which this species 
	 * is sensitive to and the correspondent probability of dying if under the influence of 
	 * that environment
	 * 
	 * @param childName	The name of the XML tag that contains the information on this parameter
	 * @param attrName	The name of the first attribute within that XML tag
	 * @param attrValue	The value of the first attribute
	 * @param attr2Name	The name of the related attribute that is required to find this value
	 * @return	Double value assigned to this tag
	 */
	public Double getDblAttrOfChildSuchAttribute(String childName, String attrName,
	        String attrValue, String attr2Name) {
		String out = getChildSuchAttribute(childName, attrName, attrValue).getAttributeValue(
		        attr2Name);
		return Double.parseDouble(out);
	}

	

	
}<|MERGE_RESOLUTION|>--- conflicted
+++ resolved
@@ -1,780 +1,758 @@
-/**
- * \package utils
- * \brief Package of classes that perform utility functions in the process of running an iDynoMiCS Simulation
- * 
- * Package of classes that perform utility functions in the process of running an iDynoMiCS Simulation. This package is part of iDynoMiCS v1.2, governed by the 
- * CeCILL license under French law and abides by the rules of distribution of free software.  You can use, modify and/ or redistribute 
- * iDynoMiCS under the terms of the CeCILL license as circulated by CEA, CNRS and INRIA at the following URL  "http://www.cecill.info".
- */
-package utils;
-
-import java.io.File;
-import java.io.Serializable;
-import java.util.LinkedList;
+/**
+ * \package utils
+ * \brief Package of classes that perform utility functions in the process of running an iDynoMiCS Simulation
+ * 
+ * Package of classes that perform utility functions in the process of running an iDynoMiCS Simulation. This package is part of iDynoMiCS v1.2, governed by the 
+ * CeCILL license under French law and abides by the rules of distribution of free software.  You can use, modify and/ or redistribute 
+ * iDynoMiCS under the terms of the CeCILL license as circulated by CEA, CNRS and INRIA at the following URL  "http://www.cecill.info".
+ */
+package utils;
+
+import java.io.File;
+import java.io.Serializable;
+import java.util.LinkedList;
 import java.util.List;
-<<<<<<< HEAD
-=======
-import org.jdom.Element;
->>>>>>> 3408da98
-import org.jdom.Document;
-import org.jdom.Element;
-import org.jdom.input.SAXBuilder;
-
-import simulator.geometry.DiscreteVector;
-
-/**
- * \brief Class providing methods of parsing the XML simulation protocol file.
- * 
- * In iDynoMiCS, protocol files are used to create the conditions under which a
- * simulation is run. This is specified in XML. During initialisation, the
- * simulation will require access to tags within this file. This class provides
- * a means of accessing the data in these tags. 
- */
-public class XMLParser implements Serializable 
-{
-	/**
-	 * Serial version used for the serialisation of the class.
+import org.jdom.Document;
+import org.jdom.Element;
+import org.jdom.input.SAXBuilder;
+
+import simulator.geometry.DiscreteVector;
+
+/**
+ * \brief Class providing methods of parsing the XML simulation protocol file.
+ * 
+ * In iDynoMiCS, protocol files are used to create the conditions under which a
+ * simulation is run. This is specified in XML. During initialisation, the
+ * simulation will require access to tags within this file. This class provides
+ * a means of accessing the data in these tags. 
+ */
+public class XMLParser implements Serializable 
+{
+	/**
+	 * Serial version used for the serialisation of the class.
+	 */
+	private static final long serialVersionUID = 1L;
+	
+	/**
+	 * Document Object Model used to process an XML file.
+	 */
+	private Document document;
+	
+	/**
+	 * The XML head tag of the group of elements currently being processed.
+	 */
+	private Element _localRoot;
+	
+	/**
+	 * Temporary store of the value read in from the XML file. Used in cases
+	 * where this value needs to be post-processed before returning. 
+	 */
+	private static double value;
+	
+	/**
+	 * The unit of the protocol file parameter being processed.
+	 */
+	private static StringBuffer unit;
+	
+	/**
+	 * \brief Create an XML parser for a given XML local grouping.
+	 * 
+	 * @param localRoot	An element that is the root of a group of XML tags.
+	 */
+	public XMLParser(Element localRoot) 
+	{
+		_localRoot = localRoot;
+	}
+	
+	/**
+	 * Create an XML parser object for an XML file of a given name.
+	 * 
+	 * @param fileName	The name of the XML file to be processed.
+	 */
+	public XMLParser(String fileName) 
+	{
+		openXMLDocument(fileName, false);
+		_localRoot = document.getRootElement();
+	}
+	
+	/**
+	 * \brief Used to parse an XML file before a simulation log file is
+	 * generated, when the simulation is being initialised.
+	 * 
+	 * There are some checks the simulation needs to do on initialisation (with
+	 * the protocol file). This is before the simulation log is generated.
+	 * These errors get stored in a separate log file.
+	 * 
+	 * @param activePath	The path to the protocol file to open.
+	 * @param protocolFile	The protocol file to read in.
+	 */
+	public XMLParser(String activePath,String protocolFile) 
+	{
+		openXMLDocument(activePath,protocolFile, false);
+		_localRoot = document.getRootElement();
+	}
+	
+	/**
+	 * \brief Creates a DOM document for an XML protocol file of a given name.
+	 * 
+	 * @param fileName	The name of the XML protocol file being processed.
+	 * @param testDTD	Boolean stating whether or not schema validation should
+	 * be applied on reading the XML file.
+	 */
+	public void openXMLDocument(String fileName, Boolean testDTD)
+	{
+		try
+		{
+			document = (new SAXBuilder(testDTD)).build(new File(fileName));
+		}
+		catch (Exception e) 
+		{
+			LogFile.writeLogAlways("Error while trying to open "+fileName);
+			LogFile.writeError(e, "XMLParser.openXMLdocument()");
+			System.exit(-1);
+		}
+	}
+	
+	/**
+	 * \brief Used to open an XML file in simulation initialisation, where the
+	 * log file has yet to be created.
+	 * 
+	 * This is the case as the simulation log file location is specified in the
+	 * protocol file. If that can't be read then there is a problem.
+	 * 
+	 * @param activePath	String of path to protocol file being processed.
+	 * @param protocolFile	The protocol file to be read.
+	 * @param testDTD	Boolean stating whether or not schema validation should
+	 * be applied on reading the XML file.
+	 */
+	public void openXMLDocument(String activePath, String protocolFile, boolean testDTD) 
+	{
+		try 
+		{
+			document = (new SAXBuilder(testDTD)).build(new File(activePath+protocolFile));
+		}
+		catch (Exception e) 
+		{
+			InitialisationErrorLog.writeLog("XMLParser.openXMLdocument(): Initialisation of the XML parser failed");
+			InitialisationErrorLog.writeLog("Check your XML files for Errors");
+			InitialisationErrorLog.writeLog("Error: "+e);
+			InitialisationErrorLog.closeFile();
+			System.exit(-1);
+		}
+	}
+
+	@SuppressWarnings("unchecked")
+	/**
+	 * \brief Returns a linked list of all XML elements of a given tag name
+	 * 
+	 * Returns a linked list of all XML elements within that protocol file that have a given tag name
+	 * 
+	 * @param childMarkup	The tag name of the elements to put in the list
+	 * @return	A linked list of all the elements of the given tag name
+	 */
+	public LinkedList<Element> buildSetMarkUp(String childMarkup) 
+	{
+		List<Element> childList = _localRoot.getChildren(childMarkup);
+		LinkedList<Element> out = new LinkedList<Element>();
+		for (Object anElement : childList) 
+		{
+			out.add((Element) anElement);
+		}
+		return out;
+	}
+
+	@SuppressWarnings("unchecked")
+	/**
+	 * \brief Returns a list of XML parsers from combining nodes in the protocol file. Used for boundary conditions
+	 * 
+	 * Returns a list of XML parsers from combining nodes in the protocol file. Used for boundary conditions
+	 * 
+	 * @param childMarkup	The XML tag for which many nodes may exist. boundaryCondition is a good example
+	 * @return	Linked list of XML parsers for each of the nodes of this name that are found in the protocol file
+	 */
+	public LinkedList<XMLParser> buildSetParser(String childMarkup) 
+	{
+		List<Element> childList = _localRoot.getChildren(childMarkup);
+		LinkedList<XMLParser> out = new LinkedList<XMLParser>();
+		for (Object anElement : childList)
+			out.add(new XMLParser((Element) anElement));
+		return out;
+	}
+
+	/* ___________________ TO READ PARAMETERS MARK-UPS _____________________ */
+
+	/**
+	 * \brief Returns the child node for a given XML tag name
+	 * 
+	 * Returns the child node for a given XML tag name
+	 * 
+	 * @param childName	The XML tag name to return
+	 * @return	An XML parser containing the tags relating to this XML child tag
+	 */
+	public XMLParser getChild(String childName) {
+		return new XMLParser(getChildElement(childName));
+	}
+
+	@SuppressWarnings("unchecked")
+	/**
+	 * \brief Searches the child nodes of a given tag for a particular parameter name. Returns the assigned string value if present
+	 * 
+	 * Searches the child nodes of a given tag for a particular parameter name. Returns the assigned string value if present
+	 * 
+	 * @param paramName	The name of the parameter for which a String value is being sought
+	 * @return	String value assigned to that parameter, if present
+	 */
+	public String getParam(String paramName) 
+	{
+		List<Element> childList = _localRoot.getChildren("param");
+		Element aParam;
+		for (Object aChild : childList) 
+		{
+			aParam = (Element) aChild;
+			if (aParam.getAttributeValue("name").equals(paramName)) 
+				return aParam.getText();
+		}
+		return null;
+	}
+	
+	@SuppressWarnings("unchecked")
+	/**
+	 * \brief Searches the child nodes of a given tag for a particular parameter name. Returns the XML element for that tag if present
+	 * 
+	 * Searches the child nodes of a given tag for a particular parameter name. Returns the XML element for that tag if present
+	 * 
+	 * @param paramName	The name of the parameter for which a String value is being sought
+	 * @return	XML Element contains the tags relating to that parameter, if present
+	 */
+	public Element getParamMarkUp(String paramName) 
+	{
+		List<Element> childList = _localRoot.getChildren("param");
+		Element aParam;
+		for (Object aChild : childList) {
+			aParam = (Element) aChild;
+			if (aParam.getAttributeValue("name").equals(paramName)) 
+				return aParam;
+		}
+		return null;
+	}
+	
+	@SuppressWarnings("unchecked")
+	/**
+	 * \brief Searches the child nodes of a given tag for a particular parameter name and a specified unit. Returns the String value of that tag if present
+	 * 
+	 * Searches the child nodes of a given tag for a particular parameter name and a specified unit. Returns the String value of that tag if present
+	 * 
+	 * @param paramName	The name of the parameter for which a String value is being sought
+	 * @param unit	The unit that this parameter should be
+	 * @return	The value assigned to this tag in the protocol file, if present
+	 */
+	public String getParam(String paramName, StringBuffer unit) {
+		List<Element> childList = _localRoot.getChildren("param");
+		Element aParam;
+		for (Object aChild : childList) {
+			aParam = (Element) aChild;
+			if (aParam.getAttributeValue("name").equals(paramName)) {
+				unit.append(aParam.getAttributeValue("unit"));
+				return aParam.getText();
+			}
+		}
+		return null;
+	}
+
+	/**
+	 * \brief Returns the double value assigned to an XML tag in the protocol file
+	 * 
+	 * Returns the double value assigned to an XML tag in the protocol file, if the tag is present
+	 * 
+	 * @param paramName	The XML parameter for which the value is required
+	 * @return	Double value assigned to that XML tag
+	 */
+	public Double getParamDbl(String paramName) 
+	{
+		if ( getParam(paramName) == null ) 
+			return Double.NaN;
+		else if ( getParam(paramName) == "" )
+		{
+			LogFile.writeLogAlways("No value given for "+paramName+"!");
+			return Double.NaN;
+		}
+		else
+			return Double.parseDouble(getParam(paramName));
+	}
+
+	/**
+	 * \brief For a given XML tag name, returns the value in the specified unit (if that tag exists)
+	 * 
+	 * For a given XML tag name, returns the value in the specified unit (if that tag exists)
+	 * 
+	 * @param paramName	The name of the XML tag for which a value is required
+	 * @param unit	The unit that this parameter is required to be within
+	 * @return	The double value assigned to that parameter, in the required unit
+	 */
+	public Double getParamDbl(String paramName, StringBuffer unit) 
+	{
+		if (getParam(paramName) == null) 
+		{
+			return Double.NaN;
+		} 
+		else 
+		{
+			return Double.parseDouble(getParam(paramName, unit));
+		}
+	}
+
+	/**
+	 * \brief For a given XML tag name, returns the value it is assigned (if that tag exists)
+	 * 
+	 * For a given XML tag name, returns the value it is assigned (if that tag exists)
+	 * 
+	 * @param paramName	The name of the XML tag for which a value is required
+	 * @return	The int value assigned to that parameter
+	 */
+	public Integer getParamInt(String paramName) 
+	{
+		if ( getParam(paramName) == null ) 
+			return 0;
+		else 
+			return Integer.parseInt(getParam(paramName));
+	}
+
+	/**
+	 * \brief For a given XML tag name, and a given unit of measurement, returns the value the tag is assigned (if that tag exists)
+	 * 
+	 * For a given XML tag name, and a given unit of measurement, returns the value the tag is assigned (if that tag exists)
+	 * 
+	 * @param paramName	The name of the XML tag for which a value is required
+	 * @param unit	The unif of measurement specified for this parameter
+	 * @return	The int value assigned to that parameter
+	 */
+	public Integer getParamInt(String paramName, StringBuffer unit)
+	{
+		if ( getParam(paramName) == null )
+			return 0;
+		else
+			return Integer.parseInt(getParam(paramName, unit));
+	}
+
+	/**
+	 * \brief Returns a length parameter from the XML, converting to the correct unit as required
+	 * 
+	 * Returns a length parameter from the XML, converting to the correct unit as required
+	 * 
+	 * @param paramName	The name of the parameter for which the length value should be returned
+	 * @return	The length value assigned to this parameter in the protocol file
+	 */
+	public Double getParamLength(String paramName)
+	{
+		unit = new StringBuffer("");
+		value = getParamDbl(paramName, unit);
+		value *= utils.UnitConverter.length(unit.toString());
+		return value;
+	}
+
+	/**
+	 * \brief Returns the mass of a specified parameter from the XML, calculating this using the unit of measurement for that parameter
+	 * 
+	 * Returns the mass of a specified parameter from the XML, calculating this using the unit of measurement for that parameter
+	 * 
+	 * @param paramName	The name of the parameter for which the mass should be returned
+	 * @return	The calculated mass of this parameter
+	 */
+	public Double getParamMass(String paramName) {
+		unit = new StringBuffer("");
+		value = getParamDbl(paramName, unit);
+		value *= utils.UnitConverter.mass(unit.toString());
+		return value;
+	}
+
+	/**
+	 * \brief Gets a given parameter from the protocol file and converts into a double representing time
+	 * 
+	 * Gets a given parameter from the protocol file and converts into a double representing time
+	 * 
+	 * @param paramName	The parameter to be retrieved from the XML file
+	 * @return	Double of the value of this parameter converted into a unit of time
+	 */
+	public Double getParamTime(String paramName) {
+		unit = new StringBuffer("");
+		value = getParamDbl(paramName, unit);
+		value *= utils.UnitConverter.time(unit.toString());
+		return value;
+	}
+
+	/**
+	 * \brief Reads a concentration from the protocol file and converts this to the required unit
+	 * 
+	 * Reads a concentration from the protocol file and converts this to the required unit
+	 * 
+	 * @param paramName	The concentration of the parameter to be retrieved from the protocol file
+	 * @return	The calculated concentration level for this simulation parameter
+	 */
+	public Double getParamConc(String paramName) {
+		unit = new StringBuffer("");
+		value = getParamDbl(paramName, unit);
+		value *= utils.UnitConverter.mass(unit.toString());
+		value *= utils.UnitConverter.volume(unit.toString());
+		return value;
+	}
+
+	/**
+	 * \brief Converts coordinates specified in the protocol file into a
+	 * discrete vector.
+	 * 
+	 * Used for boundary conditions and specifications of birth area of agents.
+	 * 
+	 * @param paramName	The protocol file parameter specified as X,Y,and Z coordinated
+	 * @return	A discrete vector containing these three coordinates
+	 */
+	public DiscreteVector getParamXYZ(String paramName)
+	{
+		return new DiscreteVector(getParamMarkUp(paramName));
+	}
+	
+	/**
+	 * \brief Read in boolean value of specified parameter from the XML file
+	 * 
+	 * Reads in boolean value of specified parameter from the XML file
+	 * 
+	 * @param paramName	The parameter to be retrieved from the XML file
+	 * @return	Boolean value assigned to this parameter
+	 */
+	public Boolean getParamBool(String paramName)
+	{
+		return Boolean.parseBoolean(getParam(paramName));
+	}
+
+	/**
+	 * \brief Read in boolean value and unit of measurement of a specified parameter from the XML file
+	 * 
+	 * Read in boolean value and unit of measurement of a specified parameter from the XML file
+	 * 
+	 * @param paramName	The parameter to be retrieved from the XML file
+	 * @param unit	The unit of measurement specified for this parameter
+	 * @return	Boolean value assigned to this parameter
+	 */
+	public Boolean getParamBool(String paramName, StringBuffer unit) {
+		return Boolean.parseBoolean(getParam(paramName, unit));
+	}
+
+	@SuppressWarnings("unchecked")
+	/**
+	 * \brief Searches through the attributes of the XML tags of a given parameter name to find the 
+	 * String value of a specified detail within that tag
+	 * 
+	 * Searches through the attributes of the XML tags of a given parameter name to find the 
+	 * String value of a specified detail within that tag
+	 * 
+	 * @param paramName	The parameter name for which the value is required
+	 * @param detailName	The name of the detail element which is part of that tag, if present
+	 * @return	The text associated with the specified detail of this tag
+	 */
+	public String getParamSuch(String paramName, String detailName) {
+
+		List<Element> childList = _localRoot.getChildren("param");
+		Element aParam;
+		for (Object aChild : childList) {
+			aParam = (Element) aChild;
+			if (aParam.getAttributeValue("name").equals(paramName)) {
+				if (aParam.getAttributeValue("detail").equals(detailName)) return aParam.getText();
+			} else {
+				continue;
+			}
+		}
+		return null;
+	}
+
+	@SuppressWarnings("unchecked")
+	/**
+	 * \brief Searches through the attributes of the XML tags of a given parameter name, 
+	 * in a specified unit to find the String value of a specified detail within that tag
+	 * 
+	 * Searches through the attributes of the XML tags of a given parameter name to find the 
+	 * value of a specified detail within that tag
+	 * 
+	 * @param paramName	The parameter name for which the value is required
+	 * @param detailName	The name of the detail element which is part of that tag, if present
+	 * @param unit	The unit that this parameter should be measured in
+	 * @return	The text associated with the specified detail of this tag
+	 */
+	public String getParamSuch(String paramName, String detailName, StringBuffer unit) {
+		List<Element> childList = _localRoot.getChildren("param");
+		Element aParam;
+		for (Object aChild : childList) {
+			aParam = (Element) aChild;
+			if (aParam.getAttributeValue("name").equals(paramName)) {
+				if (aParam.getAttributeValue("detail").equals(detailName)) {
+					unit.append(aParam.getAttributeValue("unit"));
+					return aParam.getText();
+				}
+			} else {
+				return null;
+			}
+		}
+		return null;
+	}
+
+	/**
+	 * \brief Searches through the attributes of the XML tags of a given parameter name to find the Double value of a specified detail within that tag
+	 * 
+	 * Searches through the attributes of the XML tags of a given parameter name to find the Double value of a specified detail within that tag
+	 * 
+	 * @param paramName	The parameter name for which the value is required
+	 * @param detailName	The name of the detail element which is part of that tag, if present
+	 * @return	The double value associated with the specified detail of this tag
+	 */
+	public Double getParamSuchDbl(String paramName, String detailName) {
+		if (getParamSuch(paramName, detailName)==null) {
+			return Double.NaN;
+		} else {
+			return Double.parseDouble(getParamSuch(paramName, detailName));
+		}
+	}
+
+	/**
+	 * \brief Searches through the attributes of the XML tags of a given parameter name to find the boolean value of a specified detail within that tag
+	 * 
+	 * Searches through the attributes of the XML tags of a given parameter name to find the boolean value of a specified detail within that tag
+	 * 
+	 * @param paramName	The parameter name for which the value is required
+	 * @param detailName	The name of the detail element which is part of that tag, if present
+	 * @return	The boolean value associated with the specified detail of this tag
+	 */
+	public Boolean getParamSuchBool(String paramName, String detailName) {
+		if (getParamSuch(paramName, detailName)==null) {
+			return null;
+		} else {
+			return Boolean.parseBoolean(getParamSuch(paramName, detailName));
+		}
+	}
+
+	/**
+	 * \brief Searches through the attributes of the XML tags of a given parameter name, in a specified unit to find the Double value of a specified detail within that tag
+	 * 
+	 * Searches through the attributes of the XML tags of a given parameter name to find the Double value of a specified detail within that tag
+	 * 
+	 * @param paramName	The parameter name for which the value is required
+	 * @param detailName	The name of the detail element which is part of that tag, if present
+	 * @param unit	The unit that this parameter should be measured in
+	 * @return	The double value associated with the specified detail of this tag
+	 */
+	public double getParamSuchDbl(String paramName, String detailName, StringBuffer unit) {
+		if (getParamSuch(paramName, detailName)==null) {
+			return Double.NaN;
+		} else {
+			return Double.parseDouble(getParamSuch(paramName, detailName, unit));
+		}
+	}
+
+	/**
+	 * \brief Searches through the attributes of the XML tags of a given parameter name, in a specified unit to find the boolean value of a specified detail within that tag
+	 * 
+	 * Searches through the attributes of the XML tags of a given parameter name to find the boolean value of a specified detail within that tag
+	 * 
+	 * @param paramName	The parameter name for which the value is required
+	 * @param detailName	The name of the detail element which is part of that tag, if present
+	 * @param unit	The unit that this parameter should be measured in
+	 * @return	The boolean value associated with the specified detail of this tag
+	 */
+	public Boolean getParamSuchBool(String paramName, String detailName, StringBuffer unit) {
+		if (getParamSuch(paramName, detailName)==null) {
+			return null;
+		} else {
+			return Boolean.parseBoolean(getParamSuch(paramName, detailName, unit));
+		}
+	}
+
+	
+	@SuppressWarnings("unchecked")
+	/**
+	 * \brief Returns the XML element matching the specified tag name, attribute name, and attribute value. If not find return the local root
+	 * 
+	 * Returns the XML element matching the specified tag name, attribute name, and attribute value. If not find return the local root
+	 * 
+	 * @param childName	The XML tag required
+	 * @param attrName	The name of the attribute within that tag
+	 * @param attrValue	The value of the attribute within that tag
+	 * @return	The XML element that matches these three criteria
+	 */
+	public Element getChildSuchAttribute(String childName, String attrName, String attrValue) {
+		List<Element> childList = _localRoot.getChildren(childName);
+		for (Object aChild : childList) {
+			if (((Element) aChild).getAttributeValue(attrName).equals(attrValue)) { return (Element) aChild; }
+		}
+		return _localRoot;
+	}
+	
+	/**
+	 * \brief Return the string value of an attribute of the current localRoot
+	 * of the XML file.
+	 * 
+	 * @param attributeName	The attribute name for which the value is being
+	 * sought.
+	 * @return	The string value of that attribute, if present.
+	 */
+	public String getAttribute(String attributeName)
+	{
+		return _localRoot.getAttributeValue(attributeName);
+	}
+	
+	/**
+	 * \brief Return the Double value of an attribute of the current localRoot
+	 * of the XML file.
+	 * 
+	 * @param attributeName	The attribute name for which the value is being
+	 * sought.
+	 * @return	The Double value of that attribute, if present.
+	 */
+	public Double getAttributeDbl(String attributeName)
+	{
+		return Double.parseDouble(getAttribute(attributeName));
+	}
+	
+	/**
+	 * \brief Return the Integer value of an attribute of the current localRoot
+	 * of the XML file.
+	 * 
+	 * @param attributeName	The attribute name for which the value is being
+	 * sought.
+	 * @return	The Integer value of that attribute, if present.
+	 */
+	public Integer getAttributeInt(String attributeName)
+	{
+		return Integer.parseInt(getAttribute(attributeName));
+	}
+	
+	/**
+	 * \brief Return the string value of a child attribute of the current localroot of the XML file
+	 * 
+	 * Return the string value of a child attribute of the current localroot of the XML file
+	 * 
+	 * @param childName	Name of the XML child tag
+	 * @param attrName	The attribute of that tag for which the value is being sought
+	 * @return	The string value of that attribute, if present
+	 */
+	public String getChildAttrStr(String childName, String attrName) {
+		try {
+			return _localRoot.getChild(childName).getAttributeValue(attrName);
+		} catch (Exception e) {
+			return null;
+		}
+	}
+
+	/**
+	 * \brief Returns the value assigned to an attribute within a child node
+	 * 
+	 * Returns the value assigned to an attribute within a child node. Checking computation domain dimension is one example of its use
+	 * 
+	 * @param childName	The name of the child node of which the attribute value is being sought
+	 * @param attrName	The name of the attribute for which the value is required
+	 * @return	Double value assigned to that attribute, if present
+	 */
+	public Double getChildAttrDbl(String childName, String attrName) 
+	{
+		String value = getChildAttrStr(childName, attrName);
+		if (value==null) return 0.0;
+		else return Double.parseDouble(value);
+	}
+	
+	/**
+	 * \brief Returns the value assigned to an attribute within a child node
+	 * 
+	 * Returns the value assigned to an attribute within a child node. Checking computation domain dimension is one example of its use
+	 * 
+	 * @param childName	The name of the child node of which the attribute value is being sought
+	 * @param attrName	The name of the attribute for which the value is required
+	 * @return	Double value assigned to that attribute, if present
+	 */
+	public Integer getChildAttrInt(String childName, String attrName) 
+	{
+		String value = getChildAttrStr(childName, attrName);
+		if (value==null) return 0;
+		else return Integer.parseInt(value);
+	}
+	
+	@SuppressWarnings("unchecked")
+	/**
+	 * \brief Returns a list of the children of a given XML child tag name.
+	 * 
+	 * @param childName	The name of a child tag in the XML file for which the
+	 * list of children is required.
+	 * @return	List of XML elements containing the children of the specified
+	 * tag name.
 	 */
-	private static final long serialVersionUID = 1L;
-	
-	/**
-	 * Document Object Model used to process an XML file.
-	 */
-	private Document document;
-	
-	/**
-	 * The XML head tag of the group of elements currently being processed.
-	 */
-	private Element _localRoot;
-	
-	/**
-	 * Temporary store of the value read in from the XML file. Used in cases
-	 * where this value needs to be post-processed before returning. 
-	 */
-	private static double value;
-	
-	/**
-	 * The unit of the protocol file parameter being processed.
-	 */
-	private static StringBuffer unit;
-	
-	/**
-	 * \brief Create an XML parser for a given XML local grouping.
-	 * 
-	 * @param localRoot	An element that is the root of a group of XML tags.
-	 */
-	public XMLParser(Element localRoot) 
-	{
-		_localRoot = localRoot;
-	}
-	
-	/**
-	 * Create an XML parser object for an XML file of a given name.
-	 * 
-	 * @param fileName	The name of the XML file to be processed.
-	 */
-	public XMLParser(String fileName) 
-	{
-		openXMLDocument(fileName, false);
-		_localRoot = document.getRootElement();
-	}
-	
-	/**
-	 * \brief Used to parse an XML file before a simulation log file is
-	 * generated, when the simulation is being initialised.
-	 * 
-	 * There are some checks the simulation needs to do on initialisation (with
-	 * the protocol file). This is before the simulation log is generated.
-	 * These errors get stored in a separate log file.
-	 * 
-	 * @param activePath	The path to the protocol file to open.
-	 * @param protocolFile	The protocol file to read in.
-	 */
-	public XMLParser(String activePath,String protocolFile) 
-	{
-		openXMLDocument(activePath,protocolFile, false);
-		_localRoot = document.getRootElement();
-	}
-	
-	/**
-	 * \brief Creates a DOM document for an XML protocol file of a given name.
-	 * 
-	 * @param fileName	The name of the XML protocol file being processed.
-	 * @param testDTD	Boolean stating whether or not schema validation should
-	 * be applied on reading the XML file.
-	 */
-	public void openXMLDocument(String fileName, Boolean testDTD)
-	{
-		try
-		{
-			document = (new SAXBuilder(testDTD)).build(new File(fileName));
-		}
-		catch (Exception e) 
-		{
-			LogFile.writeLogAlways("Error while trying to open "+fileName);
-			LogFile.writeError(e, "XMLParser.openXMLdocument()");
-			System.exit(-1);
-		}
-	}
-	
-	/**
-	 * \brief Used to open an XML file in simulation initialisation, where the
-	 * log file has yet to be created.
-	 * 
-	 * This is the case as the simulation log file location is specified in the
-	 * protocol file. If that can't be read then there is a problem.
-	 * 
-	 * @param activePath	String of path to protocol file being processed.
-	 * @param protocolFile	The protocol file to be read.
-	 * @param testDTD	Boolean stating whether or not schema validation should
-	 * be applied on reading the XML file.
-	 */
-	public void openXMLDocument(String activePath, String protocolFile, boolean testDTD) 
-	{
-		try 
-		{
-			document = (new SAXBuilder(testDTD)).build(new File(activePath+protocolFile));
-		}
-		catch (Exception e) 
-		{
-			InitialisationErrorLog.writeLog("XMLParser.openXMLdocument(): Initialisation of the XML parser failed");
-			InitialisationErrorLog.writeLog("Check your XML files for Errors");
-			InitialisationErrorLog.writeLog("Error: "+e);
-			InitialisationErrorLog.closeFile();
-			System.exit(-1);
-		}
-	}
-
-	@SuppressWarnings("unchecked")
-	/**
-	 * \brief Returns a linked list of all XML elements of a given tag name
-	 * 
-	 * Returns a linked list of all XML elements within that protocol file that have a given tag name
-	 * 
-	 * @param childMarkup	The tag name of the elements to put in the list
-	 * @return	A linked list of all the elements of the given tag name
-	 */
-	public LinkedList<Element> buildSetMarkUp(String childMarkup) 
-	{
-		List<Element> childList = _localRoot.getChildren(childMarkup);
-		LinkedList<Element> out = new LinkedList<Element>();
-		for (Object anElement : childList) 
-		{
-			out.add((Element) anElement);
-		}
-		return out;
-	}
-
-	@SuppressWarnings("unchecked")
-	/**
-	 * \brief Returns a list of XML parsers from combining nodes in the protocol file. Used for boundary conditions
-	 * 
-	 * Returns a list of XML parsers from combining nodes in the protocol file. Used for boundary conditions
-	 * 
-	 * @param childMarkup	The XML tag for which many nodes may exist. boundaryCondition is a good example
-	 * @return	Linked list of XML parsers for each of the nodes of this name that are found in the protocol file
-	 */
-	public LinkedList<XMLParser> buildSetParser(String childMarkup) 
-	{
-		List<Element> childList = _localRoot.getChildren(childMarkup);
-		LinkedList<XMLParser> out = new LinkedList<XMLParser>();
-		for (Object anElement : childList)
-			out.add(new XMLParser((Element) anElement));
-		return out;
-	}
-
-	/* ___________________ TO READ PARAMETERS MARK-UPS _____________________ */
-
-	/**
-	 * \brief Returns the child node for a given XML tag name
-	 * 
-	 * Returns the child node for a given XML tag name
-	 * 
-	 * @param childName	The XML tag name to return
-	 * @return	An XML parser containing the tags relating to this XML child tag
-	 */
-	public XMLParser getChild(String childName) {
-		return new XMLParser(getChildElement(childName));
-	}
-
-	@SuppressWarnings("unchecked")
-	/**
-	 * \brief Searches the child nodes of a given tag for a particular parameter name. Returns the assigned string value if present
-	 * 
-	 * Searches the child nodes of a given tag for a particular parameter name. Returns the assigned string value if present
-	 * 
-	 * @param paramName	The name of the parameter for which a String value is being sought
-	 * @return	String value assigned to that parameter, if present
-	 */
-	public String getParam(String paramName) 
-	{
-		List<Element> childList = _localRoot.getChildren("param");
-		Element aParam;
-		for (Object aChild : childList) 
-		{
-			aParam = (Element) aChild;
-			if (aParam.getAttributeValue("name").equals(paramName)) 
-				return aParam.getText();
-		}
-		return null;
-	}
-	
-	@SuppressWarnings("unchecked")
-	/**
-	 * \brief Searches the child nodes of a given tag for a particular parameter name. Returns the XML element for that tag if present
-	 * 
-	 * Searches the child nodes of a given tag for a particular parameter name. Returns the XML element for that tag if present
-	 * 
-	 * @param paramName	The name of the parameter for which a String value is being sought
-	 * @return	XML Element contains the tags relating to that parameter, if present
-	 */
-	public Element getParamMarkUp(String paramName) 
-	{
-		List<Element> childList = _localRoot.getChildren("param");
-		Element aParam;
-		for (Object aChild : childList) {
-			aParam = (Element) aChild;
-			if (aParam.getAttributeValue("name").equals(paramName)) 
-				return aParam;
-		}
-		return null;
-	}
-	
-	@SuppressWarnings("unchecked")
-	/**
-	 * \brief Searches the child nodes of a given tag for a particular parameter name and a specified unit. Returns the String value of that tag if present
-	 * 
-	 * Searches the child nodes of a given tag for a particular parameter name and a specified unit. Returns the String value of that tag if present
-	 * 
-	 * @param paramName	The name of the parameter for which a String value is being sought
-	 * @param unit	The unit that this parameter should be
-	 * @return	The value assigned to this tag in the protocol file, if present
-	 */
-	public String getParam(String paramName, StringBuffer unit) {
-		List<Element> childList = _localRoot.getChildren("param");
-		Element aParam;
-		for (Object aChild : childList) {
-			aParam = (Element) aChild;
-			if (aParam.getAttributeValue("name").equals(paramName)) {
-				unit.append(aParam.getAttributeValue("unit"));
-				return aParam.getText();
-			}
-		}
-		return null;
-	}
-
-	/**
-	 * \brief Returns the double value assigned to an XML tag in the protocol file
-	 * 
-	 * Returns the double value assigned to an XML tag in the protocol file, if the tag is present
-	 * 
-	 * @param paramName	The XML parameter for which the value is required
-	 * @return	Double value assigned to that XML tag
-	 */
-	public Double getParamDbl(String paramName) 
-	{
-		if ( getParam(paramName) == null ) 
-			return Double.NaN;
-		else if ( getParam(paramName) == "" )
-		{
-			LogFile.writeLogAlways("No value given for "+paramName+"!");
-			return Double.NaN;
-		}
-		else
-			return Double.parseDouble(getParam(paramName));
-	}
-
-	/**
-	 * \brief For a given XML tag name, returns the value in the specified unit (if that tag exists)
-	 * 
-	 * For a given XML tag name, returns the value in the specified unit (if that tag exists)
-	 * 
-	 * @param paramName	The name of the XML tag for which a value is required
-	 * @param unit	The unit that this parameter is required to be within
-	 * @return	The double value assigned to that parameter, in the required unit
-	 */
-	public Double getParamDbl(String paramName, StringBuffer unit) 
-	{
-		if (getParam(paramName) == null) 
-		{
-			return Double.NaN;
-		} 
-		else 
-		{
-			return Double.parseDouble(getParam(paramName, unit));
-		}
-	}
-
-	/**
-	 * \brief For a given XML tag name, returns the value it is assigned (if that tag exists)
-	 * 
-	 * For a given XML tag name, returns the value it is assigned (if that tag exists)
-	 * 
-	 * @param paramName	The name of the XML tag for which a value is required
-	 * @return	The int value assigned to that parameter
-	 */
-	public Integer getParamInt(String paramName) 
-	{
-		if ( getParam(paramName) == null ) 
-			return 0;
-		else 
-			return Integer.parseInt(getParam(paramName));
-	}
-
-	/**
-	 * \brief For a given XML tag name, and a given unit of measurement, returns the value the tag is assigned (if that tag exists)
-	 * 
-	 * For a given XML tag name, and a given unit of measurement, returns the value the tag is assigned (if that tag exists)
-	 * 
-	 * @param paramName	The name of the XML tag for which a value is required
-	 * @param unit	The unif of measurement specified for this parameter
-	 * @return	The int value assigned to that parameter
-	 */
-	public Integer getParamInt(String paramName, StringBuffer unit)
-	{
-		if ( getParam(paramName) == null )
-			return 0;
-		else
-			return Integer.parseInt(getParam(paramName, unit));
-	}
-
-	/**
-	 * \brief Returns a length parameter from the XML, converting to the correct unit as required
-	 * 
-	 * Returns a length parameter from the XML, converting to the correct unit as required
-	 * 
-	 * @param paramName	The name of the parameter for which the length value should be returned
-	 * @return	The length value assigned to this parameter in the protocol file
-	 */
-	public Double getParamLength(String paramName)
-	{
-		unit = new StringBuffer("");
-		value = getParamDbl(paramName, unit);
-		value *= utils.UnitConverter.length(unit.toString());
-		return value;
-	}
-
-	/**
-	 * \brief Returns the mass of a specified parameter from the XML, calculating this using the unit of measurement for that parameter
-	 * 
-	 * Returns the mass of a specified parameter from the XML, calculating this using the unit of measurement for that parameter
-	 * 
-	 * @param paramName	The name of the parameter for which the mass should be returned
-	 * @return	The calculated mass of this parameter
-	 */
-	public Double getParamMass(String paramName) {
-		unit = new StringBuffer("");
-		value = getParamDbl(paramName, unit);
-		value *= utils.UnitConverter.mass(unit.toString());
-		return value;
-	}
-
-	/**
-	 * \brief Gets a given parameter from the protocol file and converts into a double representing time
-	 * 
-	 * Gets a given parameter from the protocol file and converts into a double representing time
-	 * 
-	 * @param paramName	The parameter to be retrieved from the XML file
-	 * @return	Double of the value of this parameter converted into a unit of time
-	 */
-	public Double getParamTime(String paramName) {
-		unit = new StringBuffer("");
-		value = getParamDbl(paramName, unit);
-		value *= utils.UnitConverter.time(unit.toString());
-		return value;
-	}
-
-	/**
-	 * \brief Reads a concentration from the protocol file and converts this to the required unit
-	 * 
-	 * Reads a concentration from the protocol file and converts this to the required unit
-	 * 
-	 * @param paramName	The concentration of the parameter to be retrieved from the protocol file
-	 * @return	The calculated concentration level for this simulation parameter
-	 */
-	public Double getParamConc(String paramName) {
-		unit = new StringBuffer("");
-		value = getParamDbl(paramName, unit);
-		value *= utils.UnitConverter.mass(unit.toString());
-		value *= utils.UnitConverter.volume(unit.toString());
-		return value;
-	}
-
-	/**
-	 * \brief Converts coordinates specified in the protocol file into a
-	 * discrete vector.
-	 * 
-	 * Used for boundary conditions and specifications of birth area of agents.
-	 * 
-	 * @param paramName	The protocol file parameter specified as X,Y,and Z coordinated
-	 * @return	A discrete vector containing these three coordinates
-	 */
-	public DiscreteVector getParamXYZ(String paramName)
-	{
-		return new DiscreteVector(getParamMarkUp(paramName));
-	}
-	
-	/**
-	 * \brief Read in boolean value of specified parameter from the XML file
-	 * 
-	 * Reads in boolean value of specified parameter from the XML file
-	 * 
-	 * @param paramName	The parameter to be retrieved from the XML file
-	 * @return	Boolean value assigned to this parameter
-	 */
-	public Boolean getParamBool(String paramName)
-	{
-		return Boolean.parseBoolean(getParam(paramName));
-	}
-
-	/**
-	 * \brief Read in boolean value and unit of measurement of a specified parameter from the XML file
-	 * 
-	 * Read in boolean value and unit of measurement of a specified parameter from the XML file
-	 * 
-	 * @param paramName	The parameter to be retrieved from the XML file
-	 * @param unit	The unit of measurement specified for this parameter
-	 * @return	Boolean value assigned to this parameter
-	 */
-	public Boolean getParamBool(String paramName, StringBuffer unit) {
-		return Boolean.parseBoolean(getParam(paramName, unit));
-	}
-
-	@SuppressWarnings("unchecked")
-	/**
-	 * \brief Searches through the attributes of the XML tags of a given parameter name to find the 
-	 * String value of a specified detail within that tag
-	 * 
-	 * Searches through the attributes of the XML tags of a given parameter name to find the 
-	 * String value of a specified detail within that tag
-	 * 
-	 * @param paramName	The parameter name for which the value is required
-	 * @param detailName	The name of the detail element which is part of that tag, if present
-	 * @return	The text associated with the specified detail of this tag
-	 */
-	public String getParamSuch(String paramName, String detailName) {
-
-		List<Element> childList = _localRoot.getChildren("param");
-		Element aParam;
-		for (Object aChild : childList) {
-			aParam = (Element) aChild;
-			if (aParam.getAttributeValue("name").equals(paramName)) {
-				if (aParam.getAttributeValue("detail").equals(detailName)) return aParam.getText();
-			} else {
-				continue;
-			}
-		}
-		return null;
-	}
-
-	@SuppressWarnings("unchecked")
-	/**
-	 * \brief Searches through the attributes of the XML tags of a given parameter name, 
-	 * in a specified unit to find the String value of a specified detail within that tag
-	 * 
-	 * Searches through the attributes of the XML tags of a given parameter name to find the 
-	 * value of a specified detail within that tag
-	 * 
-	 * @param paramName	The parameter name for which the value is required
-	 * @param detailName	The name of the detail element which is part of that tag, if present
-	 * @param unit	The unit that this parameter should be measured in
-	 * @return	The text associated with the specified detail of this tag
-	 */
-	public String getParamSuch(String paramName, String detailName, StringBuffer unit) {
-		List<Element> childList = _localRoot.getChildren("param");
-		Element aParam;
-		for (Object aChild : childList) {
-			aParam = (Element) aChild;
-			if (aParam.getAttributeValue("name").equals(paramName)) {
-				if (aParam.getAttributeValue("detail").equals(detailName)) {
-					unit.append(aParam.getAttributeValue("unit"));
-					return aParam.getText();
-				}
-			} else {
-				return null;
-			}
-		}
-		return null;
-	}
-
-	/**
-	 * \brief Searches through the attributes of the XML tags of a given parameter name to find the Double value of a specified detail within that tag
-	 * 
-	 * Searches through the attributes of the XML tags of a given parameter name to find the Double value of a specified detail within that tag
-	 * 
-	 * @param paramName	The parameter name for which the value is required
-	 * @param detailName	The name of the detail element which is part of that tag, if present
-	 * @return	The double value associated with the specified detail of this tag
-	 */
-	public Double getParamSuchDbl(String paramName, String detailName) {
-		if (getParamSuch(paramName, detailName)==null) {
-			return Double.NaN;
-		} else {
-			return Double.parseDouble(getParamSuch(paramName, detailName));
-		}
-	}
-
-	/**
-	 * \brief Searches through the attributes of the XML tags of a given parameter name to find the boolean value of a specified detail within that tag
-	 * 
-	 * Searches through the attributes of the XML tags of a given parameter name to find the boolean value of a specified detail within that tag
-	 * 
-	 * @param paramName	The parameter name for which the value is required
-	 * @param detailName	The name of the detail element which is part of that tag, if present
-	 * @return	The boolean value associated with the specified detail of this tag
-	 */
-	public Boolean getParamSuchBool(String paramName, String detailName) {
-		if (getParamSuch(paramName, detailName)==null) {
-			return null;
-		} else {
-			return Boolean.parseBoolean(getParamSuch(paramName, detailName));
-		}
-	}
-
-	/**
-	 * \brief Searches through the attributes of the XML tags of a given parameter name, in a specified unit to find the Double value of a specified detail within that tag
-	 * 
-	 * Searches through the attributes of the XML tags of a given parameter name to find the Double value of a specified detail within that tag
-	 * 
-	 * @param paramName	The parameter name for which the value is required
-	 * @param detailName	The name of the detail element which is part of that tag, if present
-	 * @param unit	The unit that this parameter should be measured in
-	 * @return	The double value associated with the specified detail of this tag
-	 */
-	public double getParamSuchDbl(String paramName, String detailName, StringBuffer unit) {
-		if (getParamSuch(paramName, detailName)==null) {
-			return Double.NaN;
-		} else {
-			return Double.parseDouble(getParamSuch(paramName, detailName, unit));
-		}
-	}
-
-	/**
-	 * \brief Searches through the attributes of the XML tags of a given parameter name, in a specified unit to find the boolean value of a specified detail within that tag
-	 * 
-	 * Searches through the attributes of the XML tags of a given parameter name to find the boolean value of a specified detail within that tag
-	 * 
-	 * @param paramName	The parameter name for which the value is required
-	 * @param detailName	The name of the detail element which is part of that tag, if present
-	 * @param unit	The unit that this parameter should be measured in
-	 * @return	The boolean value associated with the specified detail of this tag
-	 */
-	public Boolean getParamSuchBool(String paramName, String detailName, StringBuffer unit) {
-		if (getParamSuch(paramName, detailName)==null) {
-			return null;
-		} else {
-			return Boolean.parseBoolean(getParamSuch(paramName, detailName, unit));
-		}
-	}
-
-	
-	@SuppressWarnings("unchecked")
-	/**
-	 * \brief Returns the XML element matching the specified tag name, attribute name, and attribute value. If not find return the local root
-	 * 
-	 * Returns the XML element matching the specified tag name, attribute name, and attribute value. If not find return the local root
-	 * 
-	 * @param childName	The XML tag required
-	 * @param attrName	The name of the attribute within that tag
-	 * @param attrValue	The value of the attribute within that tag
-	 * @return	The XML element that matches these three criteria
-	 */
-	public Element getChildSuchAttribute(String childName, String attrName, String attrValue) {
-		List<Element> childList = _localRoot.getChildren(childName);
-		for (Object aChild : childList) {
-			if (((Element) aChild).getAttributeValue(attrName).equals(attrValue)) { return (Element) aChild; }
-		}
-		return _localRoot;
-	}
-	
-	/**
-	 * \brief Return the string value of an attribute of the current localRoot
-	 * of the XML file.
-	 * 
-	 * @param attributeName	The attribute name for which the value is being
-	 * sought.
-	 * @return	The string value of that attribute, if present.
-	 */
-	public String getAttribute(String attributeName)
-	{
-		return _localRoot.getAttributeValue(attributeName);
-	}
-	
-	/**
-	 * \brief Return the Double value of an attribute of the current localRoot
-	 * of the XML file.
-	 * 
-	 * @param attributeName	The attribute name for which the value is being
-	 * sought.
-	 * @return	The Double value of that attribute, if present.
-	 */
-	public Double getAttributeDbl(String attributeName)
-	{
-		return Double.parseDouble(getAttribute(attributeName));
-	}
-	
-	/**
-	 * \brief Return the Integer value of an attribute of the current localRoot
-	 * of the XML file.
-	 * 
-	 * @param attributeName	The attribute name for which the value is being
-	 * sought.
-	 * @return	The Integer value of that attribute, if present.
-	 */
-	public Integer getAttributeInt(String attributeName)
-	{
-<<<<<<< HEAD
-		return Integer.parseInt(getAttribute(attributeName));
-=======
-		// KA NOV 13 - Added a return of NaN if the attribute was not found. 
-		// Required when setting up the cell birth area by volume/area
-		try
-		{
-			return Double.parseDouble(getAttributeStr(attributeName));
-		}
-		catch(Exception e)
-		{
-			return Double.NaN;
-		}
->>>>>>> 3408da98
-	}
-	
-	/**
-	 * \brief Return the string value of a child attribute of the current localroot of the XML file
-	 * 
-	 * Return the string value of a child attribute of the current localroot of the XML file
-	 * 
-	 * @param childName	Name of the XML child tag
-	 * @param attrName	The attribute of that tag for which the value is being sought
-	 * @return	The string value of that attribute, if present
-	 */
-	public String getChildAttrStr(String childName, String attrName) {
-		try {
-			return _localRoot.getChild(childName).getAttributeValue(attrName);
-		} catch (Exception e) {
-			return null;
-		}
-	}
-
-	/**
-	 * \brief Returns the value assigned to an attribute within a child node
-	 * 
-	 * Returns the value assigned to an attribute within a child node. Checking computation domain dimension is one example of its use
-	 * 
-	 * @param childName	The name of the child node of which the attribute value is being sought
-	 * @param attrName	The name of the attribute for which the value is required
-	 * @return	Double value assigned to that attribute, if present
-	 */
-	public Double getChildAttrDbl(String childName, String attrName) 
-	{
-		String value = getChildAttrStr(childName, attrName);
-		if (value==null) return 0.0;
-		else return Double.parseDouble(value);
-	}
-	
-	/**
-	 * \brief Returns the value assigned to an attribute within a child node
-	 * 
-	 * Returns the value assigned to an attribute within a child node. Checking computation domain dimension is one example of its use
-	 * 
-	 * @param childName	The name of the child node of which the attribute value is being sought
-	 * @param attrName	The name of the attribute for which the value is required
-	 * @return	Double value assigned to that attribute, if present
-	 */
-	public Integer getChildAttrInt(String childName, String attrName) 
-	{
-		String value = getChildAttrStr(childName, attrName);
-		if (value==null) return 0;
-		else return Integer.parseInt(value);
-	}
-	
-	@SuppressWarnings("unchecked")
-	/**
-	 * \brief Returns a list of the children of a given XML child tag name.
-	 * 
-	 * @param childName	The name of a child tag in the XML file for which the
-	 * list of children is required.
-	 * @return	List of XML elements containing the children of the specified
-	 * tag name.
-	 */
-<<<<<<< HEAD
-	public List<Element> getChildren(String childName)
-	{
+	public List<Element> getChildren(String childName)
+	{
 		return (List<Element>) _localRoot.getChildren(childName);
-=======
-	public List<Element> getChildren(String childName) {
-		return _localRoot.getChildren(childName);
->>>>>>> 3408da98
-	}
-
-	/**
-	 * \brief Returns the XML element of a given child node tag name.
-	 * 
-	 * @param childName	The child tag name for which the XML element is required
-	 * @return	An XML element containing the tags for the specified child name
-	 */
-	public Element getChildElement(String childName) {
-		return _localRoot.getChild(childName);
-	}
-	
-	/**
-	 * \brief Return the current XML local root element
-	 * 
-	 * Return the current XML local root element
-	 * 
-	 * @return	XML Element for the current local root
-	 */
-	public Element getElement() {
-		return _localRoot;
-	}
-
-	/**
-	 * \brief Creates an instance of a class using a string containing that class name
-	 * 
-	 * Creates an instance of a class using a string containing that class name. Useful for a set of boundary conditions, for example
-	 * 
-	 * @param prefix	The class for which a new instance is being created
-	 * @return	An object of the class stated in the prefix string
-	 */
-	public Object instanceCreator(String prefix) 
-	{
-		prefix += "."+this.getAttribute("class");
-
-		try 
-		{
-			return Class.forName(prefix).newInstance();
-		} 
-		catch (Exception e) 
-		{
-			LogFile.writeLog("Unable to create class");
-			return null;
-		}
-	}
-		
-
-	/**
-	 * \brief Used for Epi-Bac scenarios - retrieving list of environments to which this species 
-	 * is sensitive to and the correspondent probability of dying if under the influence of 
-	 * that environment
-	 * 
-	 * Used for Epi-Bac scenarios - retrieving list of environments to which this species 
-	 * is sensitive to and the correspondent probability of dying if under the influence of 
-	 * that environment
-	 * 
-	 * @param childName	The name of the XML tag that contains the information on this parameter
-	 * @param attrName	The name of the first attribute within that XML tag
-	 * @param attrValue	The value of the first attribute
-	 * @param attr2Name	The name of the related attribute that is required to find this value
-	 * @return	Double value assigned to this tag
-	 */
-	public Double getDblAttrOfChildSuchAttribute(String childName, String attrName,
-	        String attrValue, String attr2Name) {
-		String out = getChildSuchAttribute(childName, attrName, attrValue).getAttributeValue(
-		        attr2Name);
-		return Double.parseDouble(out);
-	}
-
-	
-
-	
+	}
+
+	/**
+	 * \brief Returns the XML element of a given child node tag name.
+	 * 
+	 * @param childName	The child tag name for which the XML element is required
+	 * @return	An XML element containing the tags for the specified child name
+	 */
+	public Element getChildElement(String childName) {
+		return _localRoot.getChild(childName);
+	}
+	
+	/**
+	 * \brief Return the current XML local root element
+	 * 
+	 * Return the current XML local root element
+	 * 
+	 * @return	XML Element for the current local root
+	 */
+	public Element getElement() {
+		return _localRoot;
+	}
+
+	/**
+	 * \brief Creates an instance of a class using a string containing that class name
+	 * 
+	 * Creates an instance of a class using a string containing that class name. Useful for a set of boundary conditions, for example
+	 * 
+	 * @param prefix	The class for which a new instance is being created
+	 * @return	An object of the class stated in the prefix string
+	 */
+	public Object instanceCreator(String prefix) 
+	{
+		prefix += "."+this.getAttribute("class");
+
+		try 
+		{
+			return Class.forName(prefix).newInstance();
+		} 
+		catch (Exception e) 
+		{
+			LogFile.writeLog("Unable to create class");
+			return null;
+		}
+	}
+		
+
+	/**
+	 * \brief Used for Epi-Bac scenarios - retrieving list of environments to which this species 
+	 * is sensitive to and the correspondent probability of dying if under the influence of 
+	 * that environment
+	 * 
+	 * Used for Epi-Bac scenarios - retrieving list of environments to which this species 
+	 * is sensitive to and the correspondent probability of dying if under the influence of 
+	 * that environment
+	 * 
+	 * @param childName	The name of the XML tag that contains the information on this parameter
+	 * @param attrName	The name of the first attribute within that XML tag
+	 * @param attrValue	The value of the first attribute
+	 * @param attr2Name	The name of the related attribute that is required to find this value
+	 * @return	Double value assigned to this tag
+	 */
+	public Double getDblAttrOfChildSuchAttribute(String childName, String attrName,
+	        String attrValue, String attr2Name) {
+		String out = getChildSuchAttribute(childName, attrName, attrValue).getAttributeValue(
+		        attr2Name);
+		return Double.parseDouble(out);
+	}
+
+	
+
+	
 }